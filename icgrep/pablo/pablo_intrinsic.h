--- conflicted
+++ resolved
@@ -39,7 +39,6 @@
         return llvm::ArrayRef<PabloAST *>(mOperand, mOperands);
     }
 
-<<<<<<< HEAD
     inline llvm::StringRef getIntrinsicName() const noexcept {
         #define CASE(INTRINSIC) case Intrinsic::INTRINSIC: return #INTRINSIC
         switch (mIntrinsic) {
@@ -51,7 +50,6 @@
         #undef CASE
     }
 
-=======
     inline bool isCarryProducing() const noexcept {
         switch (mIntrinsic) {
             case Intrinsic::SpanUpTo:
@@ -66,7 +64,6 @@
     inline bool isAdvanceType() const noexcept {
         return false;
     }
->>>>>>> f82fbcc2
 
 protected:
     IntrinsicCall(Intrinsic intrinsic, llvm::Type * type, llvm::ArrayRef<PabloAST *> argv, const String * name, Allocator & allocator)
