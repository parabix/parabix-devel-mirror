--- conflicted
+++ resolved
@@ -629,11 +629,7 @@
         }
         addr = CreatePointerCast(addr, voidPtrTy);
         length = CreateZExtOrTrunc(length, sizeTy);
-<<<<<<< HEAD
-        result = CreateCall(MAdviseFunc, {addr, length, ConstantInt::get(intTy, advice)});
-=======
         result = CreateCall(fty, MAdviseFunc, {addr, length, ConstantInt::get(intTy, advice)});
->>>>>>> 92d0ccef
     }
     return result;
 }
@@ -873,11 +869,7 @@
         removeFunc = Function::Create(fty, Function::ExternalLinkage, "remove", m);
         removeFunc->setCallingConv(CallingConv::C);
     }
-<<<<<<< HEAD
-    return CreateCall(removeFunc, {path});
-=======
     return CreateCall(fty, removeFunc, {path});
->>>>>>> 92d0ccef
 }
 
 extern "C"
