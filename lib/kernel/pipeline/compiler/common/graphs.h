#ifndef PIPELINE_KERNEL_HEADER_GRAPHS_H
#define PIPELINE_KERNEL_HEADER_GRAPHS_H

#include <boost/graph/adjacency_list.hpp>
#include <boost/graph/adjacency_matrix.hpp>
#include <boost/container/flat_set.hpp>
#include <boost/container/flat_map.hpp>
#include "../pipeline_compiler.hpp"
#include <kernel/core/refwrapper.h>
#include <util/extended_boost_graph_containers.h>
#include <toolchain/toolchain.h>
#include <boost/range/adaptor/reversed.hpp>
#include <boost/math/common_factor_rt.hpp>
#include <boost/dynamic_bitset.hpp>
#include <llvm/IR/ValueMap.h>
#include <llvm/ADT/BitVector.h>
#include <llvm/Support/raw_ostream.h>
#include <util/small_flat_set.hpp>

using namespace boost;
using namespace llvm;
using boost::container::flat_set;
using boost::container::flat_map;

namespace kernel {

#include <util/enum_flags.hpp>

using BindingRef = RefWrapper<Binding>;
using PortType = Kernel::PortType;
using StreamSetPort = Kernel::StreamSetPort;
using AttrId = Attribute::KindId;
using Rational = ProcessingRate::Rational;
using RateId = ProcessingRate::KindId;
using Scalars = PipelineKernel::Scalars;
using Kernels = PipelineKernel::Kernels;
using CallBinding = PipelineKernel::CallBinding;
using CallRef = RefWrapper<CallBinding>;
using LengthAssertion = PipelineKernel::LengthAssertion;
using LengthAssertions = PipelineKernel::LengthAssertions;
using BuilderRef = KernelCompiler::BuilderRef;
using ArgIterator = KernelCompiler::ArgIterator;
using InitArgTypes = KernelCompiler::InitArgTypes;

using Vertex = unsigned;

using StreamSetId = unsigned;

struct RelationshipNode {

    enum RelationshipNodeType : unsigned {
        IsNil
        , IsKernel
        , IsRelationship
        , IsCallee
        , IsBinding
    } Type;

    union {

        const kernel::Kernel * Kernel;
        kernel::Relationship * Relationship;
        CallRef                Callee;
        BindingRef             Binding;

    };

    bool operator == (const RelationshipNode & rn) const {
        return (Type == rn.Type) && (Kernel == rn.Kernel);
    }

    bool operator < (const RelationshipNode & rn) const {
        if(static_cast<unsigned>(Type) < static_cast<unsigned>(rn.Type)) {
            return true;
        }
        if (Type == rn.Type && Kernel < rn.Kernel) {
            return true;
        }
        return false;
    }

    static_assert(sizeof(Kernel) == sizeof(Relationship), "pointer size inequality?");
    static_assert(sizeof(Kernel) == sizeof(Callee), "pointer size inequality?");
    static_assert(sizeof(Kernel) == sizeof(Binding), "pointer size inequality?");

    explicit RelationshipNode() noexcept : Type(IsNil), Kernel(nullptr) { }
    explicit RelationshipNode(std::nullptr_t) noexcept : Type(IsNil), Kernel(nullptr) { }
    explicit RelationshipNode(not_null<const kernel::Kernel *> kernel) noexcept : Type(IsKernel), Kernel(kernel) { }
    explicit RelationshipNode(not_null<kernel::Relationship *> relationship) noexcept : Type(IsRelationship), Relationship(relationship) { }
    explicit RelationshipNode(not_null<const CallBinding *> callee) noexcept : Type(IsCallee), Callee(callee) { }
    explicit RelationshipNode(not_null<const kernel::Binding *> ref) noexcept : Type(IsBinding), Binding(ref) { }
    explicit RelationshipNode(const RelationshipNode & rn) noexcept : Type(rn.Type), Kernel(rn.Kernel) { }

    RelationshipNode & operator = (const RelationshipNode & other) {
        Type = other.Type;
        Kernel = other.Kernel;
        return *this;
    }

};

enum class ReasonType : unsigned {
    None
    // -----------------------------
    , Explicit
    // -----------------------------
    , ImplicitRegionSelector
    , ImplicitPopCount
    // -----------------------------
    , Reference
    // -----------------------------
    , OrderingConstraint
};

struct RelationshipType : public StreamSetPort {
    ReasonType Reason;

    explicit RelationshipType(PortType type, unsigned number, ReasonType reason = ReasonType::Explicit)
    : StreamSetPort(type, number), Reason(reason) { }

    explicit RelationshipType(StreamSetPort port, ReasonType reason = ReasonType::Explicit)
    : StreamSetPort(port), Reason(reason) { }

    explicit RelationshipType(ReasonType reason = ReasonType::None)
    : StreamSetPort(), Reason(reason) { }

    RelationshipType & operator = (const RelationshipType &) = default;

    bool operator == (const RelationshipType & rn) const {
        return (Number == rn.Number) && (Reason == rn.Reason) && (Type == rn.Type);
    }

    bool operator < (const RelationshipType & rn) const {
        if (LLVM_LIKELY(Reason == rn.Reason)) {
            if (LLVM_LIKELY(Type == rn.Type)) {
                return Number < rn.Number;
            }
            return static_cast<unsigned>(Type) < static_cast<unsigned>(rn.Type);
        }
        return static_cast<unsigned>(Reason) < static_cast<unsigned>(rn.Reason);
    }

};

using RelationshipGraph = adjacency_list<vecS, vecS, bidirectionalS, RelationshipNode, RelationshipType, no_property>;

struct ProgramGraph : public RelationshipGraph {
    using Vertex = RelationshipGraph::vertex_descriptor;

    template <typename T>
    inline Vertex add(T key) {
        return __add(RelationshipNode{key});
    }

    template <typename T>
    inline Vertex set(T key, Vertex v) {
        return __set(RelationshipNode{key}, v);
    }

    template <typename T>
    inline Vertex find(T key) {
        return __find(RelationshipNode{key});
    }

    template <typename T>
    inline Vertex addOrFind(T key, const bool permitAdd = true) {
        return __addOrFind(RelationshipNode{key}, permitAdd);
    }

    RelationshipGraph & Graph() {
        return static_cast<RelationshipGraph &>(*this);
    }

    const RelationshipGraph & Graph() const {
        return static_cast<const RelationshipGraph &>(*this);
    }

    ProgramGraph() = default;

    ProgramGraph(size_t n) noexcept : RelationshipGraph(n) { }

    ProgramGraph(ProgramGraph && G) noexcept
    : RelationshipGraph(std::move(G.Graph()))
    , mMap(std::move(G.mMap)) {

    }

    ProgramGraph & operator=(ProgramGraph && G) = default;

private:

    BOOST_NOINLINE Vertex __add(const RelationshipNode & key) {
        assert ("adding an existing relationship key!" && mMap.find(key.Kernel) == mMap.end());
        const auto v = add_vertex(key, *this);
        mMap.emplace(key.Kernel, v);
        assert ((*this)[v] == key);
        assert (__find(key) == v);
        return v;
    }

    BOOST_NOINLINE Vertex __set(const RelationshipNode & key, const Vertex v) {
        auto f = mMap.find(key.Kernel);
        if (LLVM_UNLIKELY(f == mMap.end())) {
            mMap.emplace(key.Kernel, v);
        } else {
            f->second = v;
        }
        assert ((*this)[v] == key);
        assert (__find(key) == v);
        return v;
    }

    BOOST_NOINLINE Vertex __find(const RelationshipNode & key) const {
        const auto f = mMap.find(key.Kernel);
        if (LLVM_LIKELY(f != mMap.end())) {
            const auto v = f->second;
            assert ((*this)[v] == key);
            return v;
        }
        llvm_unreachable("could not find node in relationship graph");
    }

    BOOST_NOINLINE Vertex __addOrFind(const RelationshipNode & key, const bool permitAdd) {
        const auto f = mMap.find(key.Kernel);
        if (f != mMap.end()) {
            const auto v = f->second;
            assert ((*this)[v] == key);
            return v;
        }
        if (LLVM_LIKELY(permitAdd)) {
            return __add(key);
        }
        llvm_unreachable("could not find node in relationship graph");
    }

    flat_map<const void *, Vertex> mMap;
};

enum BufferType : unsigned {
    External = 1
    , Unowned = 2
    , Shared = 4
};

ENABLE_ENUM_FLAGS(BufferType)

enum BufferLocality {
    ThreadLocal
    , PartitionLocal

    , GloballyShared
};

struct BufferNode {
    StreamSetBuffer * Buffer = nullptr;
    unsigned Type = 0;
<<<<<<< HEAD
    bool IsLinear = false;

    BufferLocality Locality = BufferLocality::ThreadLocal;
=======
    bool NonLinear = false;

    BufferLocality Locality = BufferLocality::ThreadLocal;

    unsigned CopyBack = 0;
    unsigned CopyBackReflection = 0;
>>>>>>> 92d0ccef

    unsigned CopyBack = 0;
    unsigned CopyForwards = 0;
    unsigned LookBehind = 0;
    unsigned MaxAdd = 0;

    size_t   BufferStart = 0;

    size_t   RequiredCapacity = 0;
    size_t   OverflowCapacity = 0;
    size_t   UnderflowCapacity = 0;

    unsigned OutputItemCountId = 0;

    bool isOwned() const {
        return (Type & BufferType::Unowned) == 0;
    }

    bool isUnowned() const {
        return (Type & BufferType::Unowned) != 0;
    }

    bool isInternal() const {
        return (Type & BufferType::External) == 0;
    }

    bool isExternal() const {
        return (Type & BufferType::External) != 0;
    }

    bool isShared() const {
        return (Type & BufferType::Shared) != 0;
    }

    bool isNonThreadLocal() const {
        return (Locality != BufferLocality::ThreadLocal);
    }

};

struct BufferPort {

    RelationshipType Port;
    BindingRef Binding;
    Rational Minimum;
    Rational Maximum;

<<<<<<< HEAD
    bool CanModifySegmentLength = false;
    #ifdef COMPUTE_SYMBOLIC_RATE_IDS
    unsigned SymbolicRateId = 0U;
    #endif
=======
//    unsigned LocalPortId = 0U;
//    unsigned GlobalPortId = 0U;
>>>>>>> 92d0ccef

    // binding attributes
    unsigned Add = 0;
    unsigned Truncate = 0;
    unsigned Delay = 0;
    unsigned LookAhead = 0;
    unsigned LookBehind = 0;

    bool IsPrincipal = false;
    bool IsZeroExtended = false;
    bool IsDeferred = false;
    bool IsShared = false;
    bool IsManaged = false;

    int TransitiveAdd = 0;

    bool operator < (const BufferPort & rn) const {
        if (LLVM_LIKELY(Port.Type == rn.Port.Type)) {
            return Port.Number < rn.Port.Number;
        }
        return static_cast<unsigned>(Port.Type) < static_cast<unsigned>(rn.Port.Type);
    }

    BufferPort() = default;

    BufferPort(RelationshipType port, const struct Binding & binding,
               Rational minRate, Rational maxRate)
    : Port(port), Binding(binding)
    , Minimum(minRate), Maximum(maxRate) {

    }

};

using BufferGraph = adjacency_list<vecS, vecS, bidirectionalS, BufferNode, BufferPort>;

struct ConsumerNode {
    mutable Value * Consumed = nullptr;
    mutable PHINode * PhiNode = nullptr;
};

struct ConsumerEdge {

    enum ConsumerTypeFlags : unsigned {
        None = 0
        , UpdatePhi = 1
        , WriteConsumedCount = 2
        , UpdateExternalCount = 4
    };

    unsigned Port = 0;
    unsigned Index = 0;
    unsigned Flags = ConsumerEdge::None;

    ConsumerEdge() = default;

    ConsumerEdge(const StreamSetPort port, const unsigned index, const unsigned flags)
    : Port(port.Number), Index(index), Flags(flags) { }
};

using ConsumerGraph = adjacency_list<vecS, vecS, bidirectionalS, ConsumerNode, ConsumerEdge>;

enum TerminationSignal : unsigned {
    None = KernelBuilder::TerminationCode::None
    , Aborted = KernelBuilder::TerminationCode::Terminated
    , Fatal = KernelBuilder::TerminationCode::Fatal
    , Completed = Aborted | Fatal
};

enum TerminationCheckFlag : unsigned {
    Soft = 1
    , Hard = 2
};

using TerminationChecks = std::vector<unsigned>;

using TerminationPropagationGraph = adjacency_list<vecS, vecS, bidirectionalS>;

enum CountingType : unsigned {
    Unknown = 0
    , Positive = 1
    , Negative = 2
    , Both = Positive | Negative
};

ENABLE_ENUM_FLAGS(CountingType)


template <typename T>
using OwningVector = std::vector<std::unique_ptr<T>>;

using KernelIdVector = std::vector<unsigned>;

using OrderingDAWG = adjacency_list<vecS, vecS, bidirectionalS, no_property, unsigned>;

struct PartitionData {

    KernelIdVector          Kernels;
    std::vector<Rational>   Repetitions;
    OrderingDAWG            Orderings;
    Rational                ExpectedRepetitions{0};

};

using PartitionGraph = adjacency_list<vecS, vecS, bidirectionalS, PartitionData, StreamSetId>;


struct PartitionIOData {
<<<<<<< HEAD

    // RefWrapper<const BufferPort> Port;
    BufferPort Port;
    unsigned Kernel;

=======

    // RefWrapper<const BufferPort> Port;
    BufferPort Port;
    unsigned Kernel;

>>>>>>> 92d0ccef
    PartitionIOData() = default;

    PartitionIOData(BufferPort & port, unsigned kernel)
    : Port(port)
    , Kernel(kernel) {

    }

};

using PartitionIOGraph =  adjacency_list<vecS, vecS, bidirectionalS, no_property, PartitionIOData>;

using PartitionDependencyGraph = adjacency_list<vecS, vecS, bidirectionalS, no_property, no_property>;

struct PartitionDataflowEdge {
    unsigned    KernelId;
    Rational    Expected;

    PartitionDataflowEdge() = default;

    PartitionDataflowEdge(unsigned id, Rational expected)
    : KernelId(id)
    , Expected(expected) {

    }

};

using PartitionDataflowGraph = adjacency_list<vecS, vecS, bidirectionalS, Rational, PartitionDataflowEdge>;

using PartitionOrderingGraph = adjacency_list<hash_setS, vecS, bidirectionalS, std::vector<unsigned>, double>;

struct PartitionOrdering {
    PartitionOrderingGraph  Graph;
    KernelIdVector          Kernels;
    const unsigned          NumOfKernelSets;

    PartitionOrdering(PartitionOrderingGraph && graph, unsigned numOfKernelSets, flat_set<unsigned> && kernels)
    : Graph(graph)
    , Kernels(kernels.begin(), kernels.end())
    , NumOfKernelSets(numOfKernelSets) {

    }
};

struct SchedulingNode {

    enum NodeType {
        IsKernel = 0
        , IsStreamSet = 1
        , IsExternal = 2
    };

    NodeType Type = NodeType::IsKernel;
    Rational Size;

    SchedulingNode() = default;

    SchedulingNode(NodeType ty, Rational size = Rational{0})
    : Type(ty)
    , Size(size) {

    }
};

using SchedulingGraph = adjacency_list<vecS, vecS, bidirectionalS, SchedulingNode, Rational>;

using PartitionJumpTree = adjacency_list<vecS, vecS, bidirectionalS, no_property, no_property, no_property>;

}

#endif // PIPELINE_KERNEL_HEADER_GRAPHS_H<|MERGE_RESOLUTION|>--- conflicted
+++ resolved
@@ -254,18 +254,9 @@
 struct BufferNode {
     StreamSetBuffer * Buffer = nullptr;
     unsigned Type = 0;
-<<<<<<< HEAD
     bool IsLinear = false;
 
     BufferLocality Locality = BufferLocality::ThreadLocal;
-=======
-    bool NonLinear = false;
-
-    BufferLocality Locality = BufferLocality::ThreadLocal;
-
-    unsigned CopyBack = 0;
-    unsigned CopyBackReflection = 0;
->>>>>>> 92d0ccef
 
     unsigned CopyBack = 0;
     unsigned CopyForwards = 0;
@@ -313,15 +304,10 @@
     Rational Minimum;
     Rational Maximum;
 
-<<<<<<< HEAD
     bool CanModifySegmentLength = false;
     #ifdef COMPUTE_SYMBOLIC_RATE_IDS
     unsigned SymbolicRateId = 0U;
     #endif
-=======
-//    unsigned LocalPortId = 0U;
-//    unsigned GlobalPortId = 0U;
->>>>>>> 92d0ccef
 
     // binding attributes
     unsigned Add = 0;
@@ -422,7 +408,7 @@
     KernelIdVector          Kernels;
     std::vector<Rational>   Repetitions;
     OrderingDAWG            Orderings;
-    Rational                ExpectedRepetitions{0};
+//    Rational                ExpectedRepetitions{0};
 
 };
 
@@ -430,19 +416,11 @@
 
 
 struct PartitionIOData {
-<<<<<<< HEAD
 
     // RefWrapper<const BufferPort> Port;
     BufferPort Port;
     unsigned Kernel;
 
-=======
-
-    // RefWrapper<const BufferPort> Port;
-    BufferPort Port;
-    unsigned Kernel;
-
->>>>>>> 92d0ccef
     PartitionIOData() = default;
 
     PartitionIOData(BufferPort & port, unsigned kernel)
