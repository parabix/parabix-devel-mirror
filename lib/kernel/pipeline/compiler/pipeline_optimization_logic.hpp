--- conflicted
+++ resolved
@@ -66,12 +66,8 @@
     Module * const m = b->getModule();
 
     simplifyPhiNodes(m);
-<<<<<<< HEAD
-    auto pm = std::make_unique<legacy::PassManager>();
-=======
 
     auto pm = make_unique<legacy::PassManager>();
->>>>>>> 1e3cff95
     pm->add(createDeadCodeEliminationPass());        // Eliminate any trivially dead code
     pm->add(createCFGSimplificationPass());          // Remove dead basic blocks and unnecessary branch statements / phi nodes
     pm->add(createEarlyCSEPass());
