#ifndef IO_CALCULATION_LOGIC_HPP
#define IO_CALCULATION_LOGIC_HPP

#include "pipeline_compiler.hpp"
#include <llvm/Support/ErrorHandling.h>

// TODO: add in assertions to prove whether all countable rate pipeline I/O was satisfied in the single iteration
// Is it sufficient to verify symbolic rate of the pipeline matches the rate of the I/O?


namespace kernel {

/** ------------------------------------------------------------------------------------------------------------- *
 * @brief determineNumOfLinearStrides
 ** ------------------------------------------------------------------------------------------------------------- */
void PipelineCompiler::determineNumOfLinearStrides(BuilderRef b) {
    const auto numOfInputs = getNumOfStreamInputs(mKernelIndex);
    // bound the number of strides by the maximum expected
    Constant * const maxStrides = b->getSize(mMaximumNumOfStrides);
    mNumOfLinearStrides = b->CreateSub(maxStrides, mCurrentNumOfStrides);

    // If this kernel does not have an explicit do final segment, then we want to know whether this stride will
    // be the final stride of the kernel. (i.e., that it will be flagged as terminated after executing the kernel
    // code.) For this to occur, at least one of the inputs must be closed and we must pass all of the data from
    // that closed input stream to the kernel. It is possible for a stream to be closed but to have more data
    // left to process (either due to some data being divided across a buffer boundary or because another stream
    // has less data (relatively speaking) than the closed stream.

    mBoundedKernel = false;
    if (LLVM_UNLIKELY(DebugOptionIsSet(codegen::EnableBlockingIOCounter) || DebugOptionIsSet(codegen::TraceBlockedIO))) {
        mBranchToLoopExit = b->getFalse();
    }
    for (const auto i : mPortEvaluationOrder) {
        Value * strides = nullptr;
        if (i < numOfInputs) {
            checkForSufficientInputData(b, StreamSetPort{PortType::Input, i});
            strides = getNumOfAccessibleStrides(b, StreamSetPort{PortType::Input, i});
        } else {            
            checkForSufficientOutputSpaceOrExpand(b, StreamSetPort{PortType::Output, i - numOfInputs});
            strides = getNumOfWritableStrides(b, StreamSetPort{PortType::Output, i - numOfInputs});
        }
        if (strides) {
            mBoundedKernel = true;
        }
        mNumOfLinearStrides = b->CreateUMin(mNumOfLinearStrides, strides);
    }

    // When tracing blocking I/O, test all I/O streams but do not execute the
    // kernel if any stream is insufficient.
    if (mBranchToLoopExit) {
        BasicBlock * const noStreamIsInsufficient = b->CreateBasicBlock("", mKernelLoopCall);
        b->CreateUnlikelyCondBr(mBranchToLoopExit, mKernelInsufficientIOExit, noStreamIsInsufficient);

        BasicBlock * const exitBlock = b->GetInsertBlock();
        mInsufficientIOHaltingPhi->addIncoming(mHalted, exitBlock);

        updatePHINodesForLoopExit(b, mHalted);
        b->SetInsertPoint(noStreamIsInsufficient);
    }

}

/** ------------------------------------------------------------------------------------------------------------- *
 * @brief calculateItemCounts
 ** ------------------------------------------------------------------------------------------------------------- */
void PipelineCompiler::calculateItemCounts(BuilderRef b) {


    // TODO: it would be better to try and statically prove whether a kernel will only ever
    // need a single "run" per segment rather than allowing only source kernels to have this
    // optimization.

    // --- lambda function start
    auto phiOutItemCounts = [&](const Vec<Value *> & accessibleItems,
                               const Vec<Value *> & inputEpoch,
                               const Vec<Value *> & writableItems,
                               Value * const fixedRateFactor,
                               Constant * const terminationSignal) {
        BasicBlock * const exitBlock = b->GetInsertBlock();
        const auto numOfInputs = accessibleItems.size();
        for (unsigned i = 0; i < numOfInputs; ++i) {
            mLinearInputItemsPhi[i]->addIncoming(accessibleItems[i], exitBlock);
            mInputEpochPhi[i]->addIncoming(inputEpoch[i], exitBlock);
        }
        const auto numOfOutputs = writableItems.size();
        for (unsigned i = 0; i < numOfOutputs; ++i) {
            mLinearOutputItemsPhi[i]->addIncoming(writableItems[i], exitBlock);
        }
        if (fixedRateFactor) { assert (mFixedRateFactorPhi);
            mFixedRateFactorPhi->addIncoming(fixedRateFactor, exitBlock);
        }
        mIsFinalInvocationPhi->addIncoming(terminationSignal, exitBlock);
    };
    // --- lambda function end

    const auto numOfInputs = in_degree(mKernelIndex, mBufferGraph);
    Vec<Value *> accessibleItems(numOfInputs);

    const auto numOfOutputs = out_degree(mKernelIndex, mBufferGraph);
    Vec<Value *> writableItems(numOfOutputs);

    calculateInputEpochAddresses(b);

    Constant * const unterminated = getTerminationSignal(b, TerminationSignal::None);

    if (mBoundedKernel) {

        const auto prefix = makeKernelName(mKernelIndex);
        BasicBlock * const enteringNonFinalSegment = b->CreateBasicBlock(prefix + "_nonFinalSegment", mKernelLoopCall);
        BasicBlock * const enteringFinalStride = b->CreateBasicBlock(prefix + "_finalStride", mKernelLoopCall);
        Value * isFinal = nullptr;
        if (mKernelHasAnExplicitFinalPartialStride) {
            isFinal = b->CreateIsNull(mNumOfLinearStrides);
        } else {
            // Check whether we have any stream that's closed and would be exhausted if we processed one
            // more stride than we're currently processing. If so, we could include that stride and mark
            // this as our final stride.
            ConstantInt * const ONE = b->getSize(1);
            for (const auto e : make_iterator_range(in_edges(mKernelIndex, mBufferGraph))) {
                const BufferRateData & br =  mBufferGraph[e];
                const Binding & input = br.Binding;
                if (LLVM_UNLIKELY(input.hasAttribute(AttrId::ZeroExtended))) {
                    continue;
                }
                Value * const closed = isClosed(b, br.Port);
                Value * const requiredForNextStride = calculateNumOfLinearItems(b, br.Port, ONE);
                Value * const total = mLocallyAvailableItems[getBufferIndex(source(e, mBufferGraph))];

                Value * const unprocessed = b->CreateSub(total, mAlreadyProcessedPhi[br.inputPort()]);
                Value * const consumed = b->CreateICmpULE(unprocessed, requiredForNextStride);
                Value * const fullyConsumed = b->CreateAnd(closed, consumed);

                if (isFinal) {
                    isFinal = b->CreateOr(isFinal, fullyConsumed);
                } else {
                    isFinal = fullyConsumed;
                }
            }
            assert (isFinal && "non-zero-extended stream is required");
        }
        b->CreateUnlikelyCondBr(isFinal, enteringFinalStride, enteringNonFinalSegment);

        /// -------------------------------------------------------------------------------------
        /// KERNEL ENTERING FINAL STRIDE
        /// -------------------------------------------------------------------------------------

        b->SetInsertPoint(enteringFinalStride);
        Value * const finalFactor = calculateFinalItemCounts(b, accessibleItems, writableItems);
        Vec<Value *> inputEpochPhi(numOfInputs);
        zeroInputAfterFinalItemCount(b, accessibleItems, inputEpochPhi);
        Constant * const completed = getTerminationSignal(b, TerminationSignal::Completed);
        phiOutItemCounts(accessibleItems, inputEpochPhi, writableItems, finalFactor, completed);
        b->CreateBr(mKernelLoopCall);

        /// -------------------------------------------------------------------------------------
        /// KERNEL ENTERING NON-FINAL SEGMENT
        /// -------------------------------------------------------------------------------------

        b->SetInsertPoint(enteringNonFinalSegment);
    }

    Value * const nonFinalFactor = calculateNonFinalItemCounts(b, accessibleItems, writableItems);
    phiOutItemCounts(accessibleItems, mInputEpoch, writableItems, nonFinalFactor, unterminated);
    b->CreateBr(mKernelLoopCall);

}

/** ------------------------------------------------------------------------------------------------------------- *
 * @brief checkForSufficientInputData
 ** ------------------------------------------------------------------------------------------------------------- */
void PipelineCompiler::checkForSufficientInputData(BuilderRef b, const StreamSetPort inputPort) {
    // TODO: we could eliminate some checks if we can prove a particular input
    // must have enough data based on its already tested inputs and ignore
    // checking whether an input kernel is terminated if a stronger test has
    // already been done. Work out the logic for these tests globally.
    Value * const accessible = getAccessibleInputItems(b, inputPort);
    Value * const strideLength = getInputStrideLength(b, inputPort);
    Value * const required = addLookahead(b, inputPort, strideLength);
    const auto prefix = makeBufferName(mKernelIndex, inputPort);
    #ifdef PRINT_DEBUG_MESSAGES
    debugPrint(b, prefix + "_required = %" PRIu64, required);
    #endif
    const Binding & input = getInputBinding(inputPort);
    const ProcessingRate & rate = input.getRate();
    Value * sufficientInput = nullptr;
    if (LLVM_UNLIKELY(rate.isGreedy())) {
        sufficientInput = b->CreateICmpUGE(accessible, required);
    } else {
        Value * const hasEnough = b->CreateICmpUGE(accessible, required);
        Value * const closed = isClosed(b, inputPort);
        #ifdef PRINT_DEBUG_MESSAGES
        debugPrint(b, prefix + "_closed = %" PRIu8, closed);
        #endif
        sufficientInput = b->CreateOr(hasEnough, closed);
    }
    Value * const halting = isPipelineInput(inputPort) ? b->getTrue() : mHalted;
    BasicBlock * const target = b->CreateBasicBlock(prefix + "_hasInputData", mKernelLoopCall);
    branchToTargetOrLoopExit(b, inputPort, sufficientInput, target, halting);
    mAccessibleInputItems[inputPort.Number] = accessible;
}

/** ------------------------------------------------------------------------------------------------------------- *
 * @brief getAccessibleInputItems
 ** ------------------------------------------------------------------------------------------------------------- */
Value * PipelineCompiler::getAccessibleInputItems(BuilderRef b, const StreamSetPort inputPort, const bool useOverflow) {
    assert (inputPort.Number < mAccessibleInputItems.size());
    const StreamSetBuffer * const buffer = getInputBuffer(inputPort);
    Value * const available = getLocallyAvailableItemCount(b, inputPort);
    Value * const processed = mAlreadyProcessedPhi[inputPort.Number];
    Value * lookAhead = nullptr;
    if (LLVM_LIKELY(useOverflow)) {
        const auto size = getLookAhead(getInputBufferVertex(inputPort));
        if (size) {
            Value * const closed = isClosed(b, inputPort);
            ConstantInt * const ZERO = b->getSize(0);
            ConstantInt * const SIZE = b->getSize(size);
            lookAhead = b->CreateSelect(closed, ZERO, SIZE);
        }
    }
    const Binding & input = getInputBinding(inputPort);
    Value * accessible = buffer->getLinearlyAccessibleItems(b, processed, available, lookAhead);
    #ifndef DISABLE_ZERO_EXTEND
    if (LLVM_UNLIKELY(input.hasAttribute(AttrId::ZeroExtended))) {
        // To zero-extend an input stream, we must first exhaust all input for this stream before
        // switching to a "zeroed buffer". The size of the buffer will be determined by the final
        // number of non-zero-extended strides.

        // NOTE: the producer of this stream will zero out all data after its last produced item
        // that can be read by a single iteration of any consuming kernel.

        Constant * const MAX_INT = ConstantInt::getAllOnesValue(b->getSizeTy());
        Value * const closed = isClosed(b, inputPort);
        Value * const exhausted = b->CreateICmpUGE(processed, available);
        Value * const useZeroExtend = b->CreateAnd(closed, exhausted);
        mIsInputZeroExtended[inputPort.Number] = useZeroExtend;
        accessible = b->CreateSelect(useZeroExtend, MAX_INT, accessible);
    }
    #endif
    #ifdef PRINT_DEBUG_MESSAGES
    const auto prefix = makeBufferName(mKernelIndex, inputPort);
    debugPrint(b, prefix + "_available = %" PRIu64, available);
    debugPrint(b, prefix + "_processed = %" PRIu64, processed);
    debugPrint(b, prefix + "_accessible = %" PRIu64, accessible);
    if (lookAhead) {
        debugPrint(b, prefix + "_lookAhead = %" PRIu64, lookAhead);
    }
    #endif
    if (LLVM_UNLIKELY(mCheckAssertions)) {
        Value * sanityCheck = b->CreateICmpULE(processed, available);
        if (mIsInputZeroExtended[inputPort.Number]) {
            sanityCheck = b->CreateOr(mIsInputZeroExtended[inputPort.Number], sanityCheck);
        }
        b->CreateAssert(sanityCheck,
                        "%s.%s: processed count (%" PRIu64 ") exceeds total count (%" PRIu64 ")",
                        mKernelAssertionName,
                        b->GetString(input.getName()),
                        processed, available);
    }
    return accessible;
}

/** ------------------------------------------------------------------------------------------------------------- *
 * @brief checkForSufficientOutputSpaceOrExpand
 ** ------------------------------------------------------------------------------------------------------------- */
void PipelineCompiler::checkForSufficientOutputSpaceOrExpand(BuilderRef b, const StreamSetPort outputPort) {

    const auto bufferVertex = getOutputBufferVertex(outputPort);
    const BufferNode & bn = mBufferGraph[bufferVertex];
    // Any buffer that is managed by a nested kernel will be a dynamic buffer (or otherwise capable
    // of producing the output for any given input.) Just ignore them.
    Value * writable = nullptr;
    if (LLVM_UNLIKELY(bn.isUnowned())) {
        writable = nullptr; // ConstantInt::getAllOnesValue(b->getSizeTy());
    } else {
        const StreamSetBuffer * const buffer = bn.Buffer;
        if (LLVM_UNLIKELY(isa<DynamicBuffer>(buffer))) {
            writable = reserveSufficientCapacity(b, outputPort);
        } else {
            writable = getWritableOutputItems(b, outputPort);
            Value * const required = getOutputStrideLength(b, outputPort);
            const auto prefix = makeBufferName(mKernelIndex, outputPort);
            #ifdef PRINT_DEBUG_MESSAGES
            debugPrint(b, prefix + "_required = %" PRIu64, required);
            #endif
            Value * const hasEnough = b->CreateICmpULE(required, writable, prefix + "_hasEnough");
            BasicBlock * const target = b->CreateBasicBlock(prefix + "_hasOutputSpace", mKernelLoopCall);
            branchToTargetOrLoopExit(b, outputPort, hasEnough, target, mHalted);
        }
    }
    mWritableOutputItems[outputPort.Number] = writable;
}

/** ------------------------------------------------------------------------------------------------------------- *
 * @brief reserveSufficientCapacity
 ** ------------------------------------------------------------------------------------------------------------- */
Value * PipelineCompiler::reserveSufficientCapacity(BuilderRef b, const StreamSetPort outputPort) {
    const StreamSetBuffer * const buffer = getOutputBuffer(outputPort);
    Value * const produced = mAlreadyProducedPhi[outputPort.Number]; assert (produced);
    Value * const consumed = mConsumedItemCount[outputPort.Number]; assert (consumed);
    Value * const required = getOutputStrideLength(b, outputPort);
    ConstantInt * copyBack = nullptr;
    const auto size = getCopyBack(getOutputBufferVertex(outputPort));
    if (size) {
        copyBack = b->getSize(size);
    }

    #ifdef PRINT_DEBUG_MESSAGES
    const auto prefix = makeBufferName(mKernelIndex, outputPort);
    debugPrint(b, prefix + "_produced = %" PRIu64, produced);
    debugPrint(b, prefix + "_required = %" PRIu64, required);
    #endif

    Value * const remaining = buffer->getLinearlyWritableItems(b, produced, consumed, copyBack);

    BasicBlock * const entryBlock = b->GetInsertBlock();
    BasicBlock * const expandBuffer = b->CreateBasicBlock("expandBuffer", mKernelLoopCall);
    BasicBlock * const expanded = b->CreateBasicBlock("expanded", mKernelLoopCall);

    b->CreateLikelyCondBr(b->CreateICmpULE(required, remaining), expanded, expandBuffer);

    b->SetInsertPoint(expandBuffer);
    Value * const cycleCounterAccumulator = getBufferExpansionCycleCounter(b);
    Value * cycleCounterStart = nullptr;
    if (cycleCounterAccumulator) {
        cycleCounterStart = b->CreateReadCycleCounter();
    }

    // TODO: we need to calculate the total amount required assuming we process all input. This currently
    // has a flaw in which if the input buffers had been expanded sufficiently yet processing had been
    // held back by some input stream, we may end up expanding twice in the same iteration of this kernel,
    // which could result in free'ing the "old" buffer twice.

    Value * const newlyWritable = buffer->reserveCapacity(b, produced, consumed, required, copyBack);
    recordBufferExpansionHistory(b, outputPort, buffer);
    if (cycleCounterAccumulator) {
        Value * const cycleCounterEnd = b->CreateReadCycleCounter();
        Value * const duration = b->CreateSub(cycleCounterEnd, cycleCounterStart);
        Value * const accum = b->CreateAdd(b->CreateLoad(cycleCounterAccumulator), duration);
        b->CreateStore(accum, cycleCounterAccumulator);
    }
    BasicBlock * const expandBufferExit = b->GetInsertBlock();
    b->CreateBr(expanded);

    b->SetInsertPoint(expanded);
    PHINode * const writable = b->CreatePHI(b->getSizeTy(), 2);
    writable->addIncoming(remaining, entryBlock);
    writable->addIncoming(newlyWritable, expandBufferExit);
    return writable;
}

/** ------------------------------------------------------------------------------------------------------------- *
 * @brief getWritableOutputItems
 ** ------------------------------------------------------------------------------------------------------------- */
Value * PipelineCompiler::getWritableOutputItems(BuilderRef b, const StreamSetPort outputPort, const bool useOverflow) {
    assert (outputPort.Number < mWritableOutputItems.size());
    const Binding & output = getOutputBinding(outputPort);
    const StreamSetBuffer * const buffer = getOutputBuffer(outputPort);
    Value * const produced = mAlreadyProducedPhi[outputPort.Number]; assert (produced);
    Value * const consumed = mConsumedItemCount[outputPort.Number]; assert (consumed);
    if (LLVM_UNLIKELY(mCheckAssertions)) {
        Value * const sanityCheck = b->CreateICmpULE(consumed, produced);
        b->CreateAssert(sanityCheck,
                        "%s.%s: consumed count (%" PRIu64 ") exceeds produced count (%" PRIu64 ")",
                        mKernelAssertionName,
                        b->GetString(output.getName()),
                        consumed, produced);
    }
    ConstantInt * copyBack = nullptr;
    if (LLVM_LIKELY(useOverflow)) {
        const auto size = getCopyBack(getOutputBufferVertex(outputPort));
        if (size) {
            copyBack = b->getSize(size);
        }
    }
    Value * const writable = buffer->getLinearlyWritableItems(b, produced, consumed, copyBack);
    #ifdef PRINT_DEBUG_MESSAGES
    const auto prefix = makeBufferName(mKernelIndex, outputPort);
    debugPrint(b, prefix + "_produced = %" PRIu64, produced);
    debugPrint(b, prefix + "_writable = %" PRIu64, writable);
    #endif
    return writable;
}


/** ------------------------------------------------------------------------------------------------------------- *
 * @brief getNumOfAccessibleStrides
 ** ------------------------------------------------------------------------------------------------------------- */
Value * PipelineCompiler::getNumOfAccessibleStrides(BuilderRef b, const StreamSetPort inputPort) {
    const Binding & input = getInputBinding(inputPort);
    const ProcessingRate & rate = input.getRate();
    Value * numOfStrides = nullptr;
    if (LLVM_UNLIKELY(rate.isPartialSum())) {
        numOfStrides = getMaximumNumOfPartialSumStrides(b, inputPort);
    } else if (LLVM_UNLIKELY(rate.isGreedy())) {
<<<<<<< HEAD
        #warning this ought to return nullptr
        Value * const accessible = mAccessibleInputItems[inputPort.Number];
=======
        // TODO: check whether this ought to return nullptr
        Value * const accessible = mAccessibleInputItems[inputPort];
>>>>>>> b17c35d4
        numOfStrides = subtractLookahead(b, inputPort, accessible);
    } else {
        Value * const accessible = mAccessibleInputItems[inputPort.Number]; assert (accessible);
        Value * const strideLength = getInputStrideLength(b, inputPort); assert (strideLength);
        numOfStrides = b->CreateUDiv(subtractLookahead(b, inputPort, accessible), strideLength);
    }
    #ifdef PRINT_DEBUG_MESSAGES
    const auto prefix = makeBufferName(mKernelIndex, inputPort);
    #endif
    Value * const ze = mIsInputZeroExtended[inputPort.Number];
    if (ze) {
        numOfStrides = b->CreateSelect(ze, mNumOfLinearStrides, numOfStrides);
    }
    #ifdef PRINT_DEBUG_MESSAGES
    debugPrint(b, "< " + prefix + "_numOfStrides = %" PRIu64, numOfStrides);
    #endif
    return numOfStrides;
}

/** ------------------------------------------------------------------------------------------------------------- *
 * @brief getNumOfWritableStrides
 ** ------------------------------------------------------------------------------------------------------------- */
Value * PipelineCompiler::getNumOfWritableStrides(BuilderRef b, const StreamSetPort outputPort) {

    const auto bufferVertex = getOutputBufferVertex(outputPort);
    const BufferNode & bn = mBufferGraph[bufferVertex];
    if (LLVM_UNLIKELY(bn.isUnowned())) {
        return nullptr;
    }
    const Binding & output = getOutputBinding(outputPort);
    Value * numOfStrides = nullptr;
    if (LLVM_UNLIKELY(output.getRate().isPartialSum())) {
        numOfStrides = getMaximumNumOfPartialSumStrides(b, outputPort);
    } else {
        Value * const writable = mWritableOutputItems[outputPort.Number]; assert (writable);
        Value * const strideLength = getOutputStrideLength(b, outputPort);
        numOfStrides = b->CreateUDiv(writable, strideLength);
    }
    #ifdef PRINT_DEBUG_MESSAGES
    const auto prefix = makeBufferName(mKernelIndex, outputPort);
    debugPrint(b, "> " + prefix + "_numOfStrides = %" PRIu64, numOfStrides);
    #endif
    return numOfStrides;
}

/** ------------------------------------------------------------------------------------------------------------- *
 * @brief calculateNonFinalItemCounts
 ** ------------------------------------------------------------------------------------------------------------- */
Value * PipelineCompiler::calculateNonFinalItemCounts(BuilderRef b, Vec<Value *> & accessibleItems, Vec<Value *> & writableItems) {
    assert (mNumOfLinearStrides);
    Value * fixedRateFactor = nullptr;
    if (mFixedRateFactorPhi) {
        const Rational stride(mKernel->getStride());
        fixedRateFactor  = b->CreateMulRate(mNumOfLinearStrides, stride * mFixedRateLCM);
    }
    const auto numOfInputs = accessibleItems.size();
    for (unsigned i = 0; i < numOfInputs; ++i) {
        accessibleItems[i] = calculateNumOfLinearItems(b, StreamSetPort{PortType::Input, i}, nullptr);
    }
    const auto numOfOutputs = writableItems.size();
    for (unsigned i = 0; i < numOfOutputs; ++i) {
        writableItems[i] = calculateNumOfLinearItems(b, StreamSetPort{PortType::Output, i}, nullptr);
    }
    return fixedRateFactor;
}

/** ------------------------------------------------------------------------------------------------------------- *
 * @brief calculateFinalItemCounts
 ** ------------------------------------------------------------------------------------------------------------- */
Value * PipelineCompiler::calculateFinalItemCounts(BuilderRef b, Vec<Value *> & accessibleItems, Vec<Value *> & writableItems) {
    const auto numOfInputs = accessibleItems.size();

    auto summarizeItemCountAdjustment = [](const Binding & binding, int k) {
        for (const Attribute & attr : binding.getAttributes()) {
            switch (attr.getKind()) {
                case AttrId::Add:
                    k += attr.amount();
                    break;
                case AttrId::Truncate:
                    k -= attr.amount();
                    break;
                default: break;
            }
        }
        return k;
    };

    for (unsigned i = 0; i < numOfInputs; ++i) {
        Value * accessible = mAccessibleInputItems[i];
        const auto inputPort = StreamSetPort{PortType::Input, i};
        const Binding & input = getInputBinding(inputPort);
        const auto k = summarizeItemCountAdjustment(input, 0);
        if (LLVM_UNLIKELY(k != 0)) {
            Value * selected;
            if (LLVM_LIKELY(k > 0)) {
                selected = b->CreateAdd(accessible, b->getSize(k));
            } else  {
                selected = b->CreateSaturatingSub(accessible, b->getSize(-k));
            }
            accessible = b->CreateSelect(isClosedNormally(b, inputPort), selected, accessible);
        }
        accessibleItems[i] = accessible;
    }

    Value * principalFixedRateFactor = nullptr;
    for (unsigned i = 0; i < numOfInputs; ++i) {
        const auto inputPort = StreamSetPort{PortType::Input, i};
        const Binding & input = getInputBinding(inputPort);
        const ProcessingRate & rate = input.getRate();
        if (rate.isFixed() && LLVM_UNLIKELY(input.isPrincipal())) {
            Value * const accessible = accessibleItems[i];
            const auto factor = mFixedRateLCM / rate.getRate();
            principalFixedRateFactor = b->CreateMulRate(accessible, factor);
            break;
        }
    }

    #ifdef PRINT_DEBUG_MESSAGES
    if (principalFixedRateFactor) {
        debugPrint(b, makeKernelName(mKernelIndex) + "_principalFixedRateFactor = %" PRIu64, principalFixedRateFactor);
    }
    #endif

    for (unsigned i = 0; i < numOfInputs; ++i) {
        Value * accessible = accessibleItems[i];
        if (LLVM_UNLIKELY(mIsInputZeroExtended[i] != nullptr)) {
            // If this input stream is zero extended, the current input items will be MAX_INT.
            // However, since we're now in the final stride, so we can bound the stream to:
            const auto inputPort = StreamSetPort{PortType::Input, i};
            const Binding & input = getInputBinding(inputPort);
            const ProcessingRate & rate = input.getRate();
            if (principalFixedRateFactor && rate.isFixed()) {
                const auto factor = rate.getRate() / mFixedRateLCM;
                accessible = b->CreateCeilUMulRate(principalFixedRateFactor, factor);
            } else {
                Value * maxItems = b->CreateAdd(mAlreadyProcessedPhi[i], mFirstInputStrideLength[i]);
                // But since we may not necessarily be in our zero extension region, we must first
                // test whether we are:
                accessible = b->CreateSelect(mIsInputZeroExtended[i], maxItems, accessible);
            }
        }
        accessibleItems[i] = accessible;
    }

    Value * minFixedRateFactor = principalFixedRateFactor;
    if (principalFixedRateFactor == nullptr) {
        for (unsigned i = 0; i < numOfInputs; ++i) {
            const auto inputPort = StreamSetPort{PortType::Input, i};
            const Binding & input = getInputBinding(inputPort);
            const ProcessingRate & rate = input.getRate();
            if (rate.isFixed()) {
                Value * const fixedRateFactor =
                    b->CreateMulRate(accessibleItems[i], mFixedRateLCM / rate.getRate());
                minFixedRateFactor =
                    b->CreateUMin(minFixedRateFactor, fixedRateFactor);
            }
        }
    }

    if (minFixedRateFactor) {
        // truncate any fixed rate input down to the length of the shortest stream
        for (unsigned i = 0; i < numOfInputs; ++i) {
            const auto inputPort = StreamSetPort{PortType::Input, i};
            const Binding & input = getInputBinding(inputPort);
            const ProcessingRate & rate = input.getRate();

            if (rate.isFixed()) {                
                const auto factor = rate.getRate() / mFixedRateLCM;
                Value * calculated = b->CreateCeilUMulRate(minFixedRateFactor, factor);
                auto addPort = in_edges(mKernelIndex, mAddGraph).first + i;
                const int k = mAddGraph[*addPort];

                // ... but ensure that it reflects whether it was produced with an
                // Add/Truncate attributed rate.
                if (k) {

                    const auto stride = mKernel->getStride();

                    // (x + (g/h)) * (c/d) = (xh + g) * c/hd
                    Constant * const h = b->getSize(stride);
                    Value * const xh = b->CreateMul(minFixedRateFactor, h);
                    Constant * const g = b->getSize(std::abs(k));
                    Value * y;
                    if (k > 0) {
                        y = b->CreateAdd(xh, g);
                    } else {
                        y = b->CreateSub(xh, g);
                    }
                    const Rational r = factor / Rational{stride};
                    Value * const z = b->CreateCeilUMulRate(y, r);
                    calculated = b->CreateSelect(isClosedNormally(b, inputPort), z, calculated);
                }
                if (LLVM_UNLIKELY(mCheckAssertions)) {
                    Value * const accessible = accessibleItems[i];
                    Value * correctItemCount = b->CreateICmpULE(calculated, accessible);
                    if (LLVM_UNLIKELY(mIsInputZeroExtended[i] != nullptr)) {
                        correctItemCount = b->CreateOr(correctItemCount, mIsInputZeroExtended[i]);
                    }
                    b->CreateAssert(correctItemCount,
                                    "%s.%s: final calculated rate item count (%" PRIu64 ") "
                                    "exceeds accessible item count (%" PRIu64 ")",
                                    mKernelAssertionName,
                                    b->GetString(input.getName()),
                                    calculated, accessible);
                }
                accessibleItems[i] = calculated;
            }
            #ifdef PRINT_DEBUG_MESSAGES
            const auto prefix = makeBufferName(mKernelIndex, inputPort);
            debugPrint(b, prefix + ".accessible' = %" PRIu64, accessibleItems[i]);
            #endif
        }
    }

    const auto numOfOutputs = writableItems.size();
    for (unsigned i = 0; i < numOfOutputs; ++i) {
        const Binding & output = getOutputBinding(StreamSetPort{PortType::Output, i});
        const ProcessingRate & rate = output.getRate();
        Value * writable = mWritableOutputItems[i];
        if (rate.isPartialSum()) {
            writable = mFirstOutputStrideLength[i];
        } else if (rate.isFixed() && minFixedRateFactor) {

            const auto factor = rate.getRate() / mFixedRateLCM;
            Value * calculated = b->CreateCeilUMulRate(minFixedRateFactor, factor);

            if (LLVM_UNLIKELY(mCheckAssertions && writable)) {
                b->CreateAssert(b->CreateICmpULE(calculated, writable),
                                "%s.%s: final calculated fixed rate item count (%" PRIu64 ") "
                                "exceeds writable item count (%" PRIu64 ")",
                                mKernelAssertionName,
                                b->GetString(output.getName()),
                                calculated, writable);
            }
            writable = calculated;
        }
        assert (writable);

        // update the final item counts with any Add/RoundUp attributes
        for (const Attribute & attr : output.getAttributes()) {
            switch (attr.getKind()) {
                case AttrId::Add:
                    writable = b->CreateAdd(writable, b->getSize(attr.amount()));
                    break;
                case AttrId::Truncate:
                    writable = b->CreateSaturatingSub(writable, b->getSize(attr.amount()));
                    break;
                case AttrId::RoundUpTo:
                    writable = b->CreateRoundUp(writable, b->getSize(attr.amount()));
                    break;
                default: break;
            }
        }
        writableItems[i] = writable;
        #ifdef PRINT_DEBUG_MESSAGES
        const auto prefix = makeBufferName(mKernelIndex, StreamSetPort{PortType::Output, i});
        debugPrint(b, prefix + ".writable' = %" PRIu64, writableItems[i]);
        #endif
    }
    return minFixedRateFactor;
}


/** ------------------------------------------------------------------------------------------------------------- *
 * @brief getInputStrideLength
 ** ------------------------------------------------------------------------------------------------------------- */
Value * PipelineCompiler::getInputStrideLength(BuilderRef b, const StreamSetPort inputPort) {
    assert (inputPort.Number < mFirstInputStrideLength.size());
    if (mFirstInputStrideLength[inputPort.Number]) {
        return mFirstInputStrideLength[inputPort.Number];
    } else {
        Value * const strideLength = getFirstStrideLength(b, inputPort);
        mFirstInputStrideLength[inputPort.Number] = strideLength;
        return strideLength;
    }
}

/** ------------------------------------------------------------------------------------------------------------- *
 * @brief getOutputStrideLength
 ** ------------------------------------------------------------------------------------------------------------- */
Value * PipelineCompiler::getOutputStrideLength(BuilderRef b, const StreamSetPort outputPort) {
    assert (outputPort.Number < mFirstOutputStrideLength.size());
    if (mFirstOutputStrideLength[outputPort.Number]) {
        return mFirstOutputStrideLength[outputPort.Number];
    } else {
        Value * const strideLength = getFirstStrideLength(b, outputPort);
        mFirstOutputStrideLength[outputPort.Number] = strideLength;
        return strideLength;
    }
}

/** ------------------------------------------------------------------------------------------------------------- *
 * @brief getPartialSumItemCount
 ** ------------------------------------------------------------------------------------------------------------- */
Value * PipelineCompiler::getPartialSumItemCount(BuilderRef b, const StreamSetPort port, Value * const offset) const {
    const auto ref = getReference(port);
    assert (ref.Type == PortType::Input);
    const StreamSetBuffer * const buffer = getInputBuffer(ref);

    Value * prior = nullptr;
    if (port.Type == PortType::Input) {
        prior = mAlreadyProcessedPhi[port.Number];
    } else { // if (port.Type == PortType::Output) {
        prior = mAlreadyProducedPhi[port.Number];
    }

    Constant * const ZERO = b->getSize(0);
    Value * position = mAlreadyProcessedPhi[ref.Number];
    if (offset) {
        if (LLVM_UNLIKELY(mCheckAssertions)) {
            const auto & binding = getBinding(port);
            b->CreateAssert(b->CreateICmpNE(offset, ZERO),
                            "%s.%s: partial sum offset must be non-zero",
                            mKernelAssertionName,
                            b->GetString(binding.getName()));
        }
        Constant * const ONE = b->getSize(1);
        position = b->CreateAdd(position, b->CreateSub(offset, ONE));
    }

    Value * const currentPtr = buffer->getRawItemPointer(b, ZERO, position);
    Value * current = b->CreateLoad(currentPtr);
    if (mBranchToLoopExit) {
        current = b->CreateSelect(mBranchToLoopExit, prior, current);
    }
    if (LLVM_UNLIKELY(mCheckAssertions)) {
        const auto & binding = getBinding(port);
        b->CreateAssert(b->CreateICmpULE(prior, current),
                        "%s.%s: partial sum is not non-decreasing "
                        "(prior %" PRIu64 " > current %" PRIu64 ")",
                        mKernelAssertionName,
                        b->GetString(binding.getName()),
                        prior, current);
    }
    return b->CreateSub(current, prior);
}

/** ------------------------------------------------------------------------------------------------------------- *
 * @brief getMaximumNumOfPartialSumStrides
 ** ------------------------------------------------------------------------------------------------------------- */
Value * PipelineCompiler::getMaximumNumOfPartialSumStrides(BuilderRef b, const StreamSetPort port) {
    IntegerType * const sizeTy = b->getSizeTy();
    Constant * const ZERO = b->getSize(0);
    Constant * const ONE = b->getSize(1);
    Constant * const MAX_INT = ConstantInt::getAllOnesValue(sizeTy);


    Value * initialItemCount = nullptr;
    Value * sourceItemCount = nullptr;
    Value * peekableItemCount = nullptr;
    Value * minimumItemCount = MAX_INT;

    const auto portNum = port.Number;
    if (port.Type == PortType::Input) {
        initialItemCount = mAlreadyProcessedPhi[portNum];
        Value * const accessible = mAccessibleInputItems[portNum];
        if (requiresLookAhead(getInputBufferVertex(port))) {
            Value * const nonOverflowItems = getAccessibleInputItems(b, port, false);
            sourceItemCount = b->CreateAdd(initialItemCount, nonOverflowItems);
            peekableItemCount = b->CreateAdd(initialItemCount, accessible);
            minimumItemCount = mFirstInputStrideLength[portNum];
        } else {
            sourceItemCount = b->CreateAdd(initialItemCount, accessible);
        }
        sourceItemCount = subtractLookahead(b, port, sourceItemCount);
    } else { // if (port.Type == PortType::Output) {
        initialItemCount = mAlreadyProducedPhi[portNum];
        Value * const writable = mWritableOutputItems[portNum]; assert (writable);
        if (requiresCopyBack(getOutputBufferVertex(port))) {
            Value * const nonOverflowItems = getWritableOutputItems(b, port, false);
            sourceItemCount = b->CreateAdd(initialItemCount, nonOverflowItems);
            peekableItemCount = b->CreateAdd(initialItemCount, writable);
            minimumItemCount = mFirstOutputStrideLength[portNum];
        } else {
            sourceItemCount = b->CreateAdd(initialItemCount, writable);
        }
    }

    const auto ref = getReference(port);
    assert (ref.Type == PortType::Input);

    // get the popcount kernel's input rate so we can calculate the
    // step factor for this kernel's usage of pop count partial sum
    // stream.
    const auto refInput = getInput(mKernelIndex, ref);
    const BufferRateData & refInputRate = mBufferGraph[refInput];
    const auto refBufferVertex = getInputBufferVertex(ref);
    const auto refOuput = in_edge(refBufferVertex, mBufferGraph);
    const BufferRateData & refOutputRate = mBufferGraph[refOuput];
    const auto stepFactor = refInputRate.Maximum / refOutputRate.Maximum;

    assert (stepFactor.denominator() == 1);
    const auto step = stepFactor.numerator();
    Constant * const STEP = b->getSize(step);

    const StreamSetBuffer * const buffer = mBufferGraph[refBufferVertex].Buffer;
    const auto prefix = makeBufferName(mKernelIndex, ref) + "_readPartialSum";

    BasicBlock * const popCountLoop =
        b->CreateBasicBlock(prefix + "Loop", mKernelLoopCall);
    BasicBlock * const popCountLoopExit =
        b->CreateBasicBlock(prefix + "LoopExit", mKernelLoopCall);
    Value * const baseOffset = mAlreadyProcessedPhi[ref.Number];
    Value * const baseAddress = buffer->getRawItemPointer(b, ZERO, baseOffset);
    BasicBlock * const popCountEntry = b->GetInsertBlock();
    Value * const initialStrideCount = b->CreateMul(mNumOfLinearStrides, STEP);
    if (peekableItemCount) {
        Value * const hasNonOverflowStride = b->CreateICmpUGE(sourceItemCount, minimumItemCount);
        b->CreateLikelyCondBr(hasNonOverflowStride, popCountLoop, popCountLoopExit);
    } else {
        b->CreateBr(popCountLoop);
    }

    // TODO: replace this with a parallel icmp check and bitscan? binary search with initial
    // check on the rightmost entry?

    b->SetInsertPoint(popCountLoop);
    PHINode * const numOfStrides = b->CreatePHI(sizeTy, 2);
    numOfStrides->addIncoming(initialStrideCount, popCountEntry);
    PHINode * const nextRequiredItems = b->CreatePHI(sizeTy, 2);
    nextRequiredItems->addIncoming(MAX_INT, popCountEntry);

    Value * const strideIndex = b->CreateSub(numOfStrides, STEP);
    Value * const ptr = b->CreateInBoundsGEP(baseAddress, strideIndex);
    Value * const requiredItems = b->CreateLoad(ptr);
    Value * const hasEnough = b->CreateICmpULE(requiredItems, sourceItemCount);

    // NOTE: popcount streams are produced with a 1 element lookbehind window.
    if (LLVM_UNLIKELY(mCheckAssertions)) {
        const Binding & input = getInputBinding(ref);
        Value * const inputName = b->GetString(input.getName());
        b->CreateAssert(b->CreateOr(b->CreateICmpUGE(numOfStrides, STEP), hasEnough),
                        "%s.%s: attempting to read invalid popcount entry",
                        mKernelAssertionName, inputName);
        b->CreateAssert(b->CreateICmpULE(initialItemCount, requiredItems),
                        "%s.%s: partial sum is not non-decreasing "
                        "(prior %" PRIu64 " > current %" PRIu64 ")",
                        mKernelAssertionName, inputName,
                        initialItemCount, requiredItems);
    }

    nextRequiredItems->addIncoming(requiredItems, popCountLoop);
    numOfStrides->addIncoming(strideIndex, popCountLoop);
    b->CreateCondBr(hasEnough, popCountLoopExit, popCountLoop);

    b->SetInsertPoint(popCountLoopExit);
    Value * finalNumOfStrides = numOfStrides;
    if (peekableItemCount) {
        PHINode * const numOfStridesPhi = b->CreatePHI(sizeTy, 2);
        numOfStridesPhi->addIncoming(ZERO, popCountEntry);
        numOfStridesPhi->addIncoming(numOfStrides, popCountLoop);
        PHINode * const requiredItemsPhi = b->CreatePHI(sizeTy, 2);
        requiredItemsPhi->addIncoming(ZERO, popCountEntry);
        requiredItemsPhi->addIncoming(requiredItems, popCountLoop);
        PHINode * const nextRequiredItemsPhi = b->CreatePHI(sizeTy, 2);
        nextRequiredItemsPhi->addIncoming(minimumItemCount, popCountEntry);
        nextRequiredItemsPhi->addIncoming(nextRequiredItems, popCountLoop);
        // Since we want to allow the stream to peek into the overflow but not start
        // in it, check to see if we can support one more stride by using it.
        Value * const endedPriorToBufferEnd = b->CreateICmpNE(requiredItemsPhi, sourceItemCount);
        Value * const canPeekIntoOverflow = b->CreateICmpULE(nextRequiredItemsPhi, peekableItemCount);
        Value * const useOverflow = b->CreateAnd(endedPriorToBufferEnd, canPeekIntoOverflow);
        finalNumOfStrides = b->CreateSelect(useOverflow, b->CreateAdd(numOfStridesPhi, ONE), numOfStridesPhi);
    }
    if (LLVM_UNLIKELY(mCheckAssertions)) {
        const Binding & binding = getInputBinding(ref);
        b->CreateAssert(b->CreateICmpNE(finalNumOfStrides, MAX_INT),
                        "%s.%s: attempting to use sentinal popcount entry",
                        mKernelAssertionName,
                        b->GetString(binding.getName()));
    }
    return finalNumOfStrides;
}

/** ------------------------------------------------------------------------------------------------------------- *
 * @brief getFirstStrideLength
 ** ------------------------------------------------------------------------------------------------------------- */
Value * PipelineCompiler::getFirstStrideLength(BuilderRef b, const StreamSetPort port) {
    const Binding & binding = getBinding(port);
    const ProcessingRate & rate = binding.getRate();
    if (LLVM_LIKELY(rate.isFixed() || rate.isBounded())) {
        const Rational ub = rate.getUpperBound() * mKernel->getStride();
        if (LLVM_UNLIKELY(ub.denominator() != 1)) {
            std::string tmp;
            raw_string_ostream out(tmp);
            out << mKernel->getName() << "." << binding.getName()
                << ": rate upper-bound is not a multiple of kernel stride.";
            report_fatal_error(out.str());
        }
        return b->getSize(ub.numerator());
    } else if (rate.isPartialSum()) {
        return getPartialSumItemCount(b, port);
    } else if (rate.isGreedy()) {
        assert ("kernel cannot have a greedy output rate" && port.Type != PortType::Output);
        const Rational lb = rate.getLowerBound(); // * mKernel->getStride();
        const auto ilb = floor(lb);
        Value * firstBound = b->getSize(ilb);
        if (LLVM_UNLIKELY(ilb > 0)) {
            Constant * const ZERO = b->getSize(0);
            firstBound = b->CreateSelect(isClosed(b, port), ZERO, firstBound);
        }
        Constant * const subsequentBound = b->getSize(ceiling(lb) + 1);
        return b->CreateSelect(mExecutedAtLeastOncePhi, subsequentBound, firstBound);
    } else if (rate.isRelative()) {
        Value * const baseRate = getFirstStrideLength(b, getReference(port));
        return b->CreateMulRate(baseRate, rate.getRate());
    }
    llvm_unreachable("unexpected rate type");
}

/** ------------------------------------------------------------------------------------------------------------- *
 * @brief calculateNumOfLinearItems
 ** ------------------------------------------------------------------------------------------------------------- */
Value * PipelineCompiler::calculateNumOfLinearItems(BuilderRef b, const StreamSetPort port, Value * const adjustment) {
    const Binding & binding = getBinding(port);
    const ProcessingRate & rate = binding.getRate();
    if (rate.isFixed() || rate.isBounded()) {
        Value * linearStrides = mNumOfLinearStrides;
        if (adjustment) {
            linearStrides = b->CreateAdd(linearStrides, adjustment);
        }
        return b->CreateMulRate(linearStrides, rate.getUpperBound() * mKernel->getStride());
    } else if (rate.isGreedy()) {
        assert (port.Type == PortType::Input);
        return mAccessibleInputItems[port.Number];
    } else if (rate.isPartialSum()) {
        Value * linearStrides = mNumOfLinearStrides;
        if (adjustment) {
            linearStrides = b->CreateAdd(linearStrides, adjustment);
        }
        return getPartialSumItemCount(b, port, linearStrides);
    } else if (rate.isRelative()) {
        Value * const baseCount = calculateNumOfLinearItems(b, getReference(port), adjustment);
        return b->CreateMulRate(baseCount, rate.getRate());
    }
    llvm_unreachable("unexpected rate type");
}


/** ------------------------------------------------------------------------------------------------------------- *
 * @brief branchToTargetOrLoopExit
 ** ------------------------------------------------------------------------------------------------------------- */
void PipelineCompiler::branchToTargetOrLoopExit(BuilderRef b, const StreamSetPort port,
                                                Value * const cond, BasicBlock * const target,
                                                Value * const halting) {

    BasicBlock * recordBlockedIO = nullptr;
    BasicBlock * insufficentIO = mKernelInsufficientIOExit;

    if (mBranchToLoopExit) {
        const auto prefix = makeBufferName(mKernelIndex, port);
        recordBlockedIO = b->CreateBasicBlock(prefix + "_recordBlockedIO", mKernelInsufficientIOExit);
        insufficentIO = recordBlockedIO;
    }

    BasicBlock * const entryBlock = b->GetInsertBlock();


    Value * test = cond;
    Value * insufficient = mBranchToLoopExit;
    if (mBranchToLoopExit) {
        // do not record the block if this not the first execution of the
        // kernel but ensure that the system knows at least one failed.
        test = b->CreateOr(cond, mExecutedAtLeastOncePhi);
        insufficient = b->CreateOr(mBranchToLoopExit, b->CreateNot(cond));
    }

    b->CreateLikelyCondBr(test, target, insufficentIO);

    // When tracing blocking I/O, test all I/O streams but do not execute
    // the kernel if any stream is insufficient.
    if (mBranchToLoopExit) {
        b->SetInsertPoint(recordBlockedIO);
        recordBlockingIO(b, port);
        BasicBlock * const exitBlock = b->GetInsertBlock();
        b->CreateBr(target);

        b->SetInsertPoint(target);
        IntegerType * const boolTy = b->getInt1Ty();

        PHINode * const anyInsufficient = b->CreatePHI(boolTy, 2);
        anyInsufficient->addIncoming(insufficient, entryBlock);
        anyInsufficient->addIncoming(b->getTrue(), exitBlock);
        mBranchToLoopExit = anyInsufficient;
        PHINode * const halted = b->CreatePHI(boolTy, 2);
        halted->addIncoming(mHalted, entryBlock);
        halted->addIncoming(halting, exitBlock);
        mHalted = halted;

    } else {

        BasicBlock * const exitBlock = b->GetInsertBlock();
        mInsufficientIOHaltingPhi->addIncoming(halting, exitBlock);
        b->SetInsertPoint(target);
    }

}

/** ------------------------------------------------------------------------------------------------------------- *
 * @brief updatePHINodesForLoopExit
 ** ------------------------------------------------------------------------------------------------------------- */
void PipelineCompiler::updatePHINodesForLoopExit(BuilderRef b, Value * halting) {

    BasicBlock * const exitBlock = b->GetInsertBlock();
    mHaltingPhi->addIncoming(halting, exitBlock);
    const auto numOfInputs = getNumOfStreamInputs(mKernelIndex);
    for (unsigned i = 0; i < numOfInputs; ++i) {
        mUpdatedProcessedPhi[i]->addIncoming(mAlreadyProcessedPhi[i], exitBlock);
        if (mUpdatedProcessedDeferredPhi[i]) {
            mUpdatedProcessedDeferredPhi[i]->addIncoming(mAlreadyProcessedDeferredPhi[i], exitBlock);
        }
    }
    const auto numOfOutputs = getNumOfStreamOutputs(mKernelIndex);
    for (unsigned i = 0; i < numOfOutputs; ++i) {
        mUpdatedProducedPhi[i]->addIncoming(mAlreadyProducedPhi[i], exitBlock);
        if (mUpdatedProducedDeferredPhi[i]) {
            mUpdatedProducedDeferredPhi[i]->addIncoming(mAlreadyProducedDeferredPhi[i], exitBlock);
        }
    }

}

}

#endif // IO_CALCULATION_LOGIC_HPP<|MERGE_RESOLUTION|>--- conflicted
+++ resolved
@@ -392,13 +392,8 @@
     if (LLVM_UNLIKELY(rate.isPartialSum())) {
         numOfStrides = getMaximumNumOfPartialSumStrides(b, inputPort);
     } else if (LLVM_UNLIKELY(rate.isGreedy())) {
-<<<<<<< HEAD
-        #warning this ought to return nullptr
+        // TODO: check whether this ought to return nullptr
         Value * const accessible = mAccessibleInputItems[inputPort.Number];
-=======
-        // TODO: check whether this ought to return nullptr
-        Value * const accessible = mAccessibleInputItems[inputPort];
->>>>>>> b17c35d4
         numOfStrides = subtractLookahead(b, inputPort, accessible);
     } else {
         Value * const accessible = mAccessibleInputItems[inputPort.Number]; assert (accessible);
