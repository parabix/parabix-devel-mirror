/*
 *  Copyright (c) 2018 International Characters.
 *  This software is licensed to the public under the Open Software License 3.0.
 */

#include <kernel/io/source_kernel.h>

#include <kernel/core/kernel_builder.h>
#include <kernel/core/streamset.h>
#include <llvm/IR/Module.h>
#include <sys/stat.h>
#include <fcntl.h>
#include <toolchain/toolchain.h>
#include <boost/interprocess/mapped_region.hpp>

using namespace llvm;

inline unsigned getPageSize() {
    return boost::interprocess::mapped_region::get_page_size();
}

extern "C" uint64_t file_size(const uint32_t fd) {
    struct stat st;
    if (LLVM_UNLIKELY(fstat(fd, &st) != 0)) {
        st.st_size = 0;
    }
    return st.st_size;
}

namespace kernel {

/// MMAP SOURCE KERNEL

void MMapSourceKernel::generatLinkExternalFunctions(BuilderRef b) {
    b->LinkFunction("file_size", file_size);
}

void MMapSourceKernel::generateInitializeMethod(const unsigned codeUnitWidth, const unsigned stride, BuilderRef b) {

    BasicBlock * const emptyFile = b->CreateBasicBlock("emptyFile");
    BasicBlock * const nonEmptyFile = b->CreateBasicBlock("NonEmptyFile");
    BasicBlock * const exit = b->CreateBasicBlock("Exit");
    IntegerType * const sizeTy = b->getSizeTy();
    ConstantInt * const STRIDE_SIZE = b->getSize(stride);
    Constant * const PAGE_ITEMS = b->getSize((8 * stride) / codeUnitWidth);
    Value * const fd = b->getScalarField("fileDescriptor");
    PointerType * const codeUnitPtrTy = b->getIntNTy(codeUnitWidth)->getPointerTo();
    b->setScalarField("ancillaryBuffer", ConstantPointerNull::get(codeUnitPtrTy));
    Function * const fileSizeFn = b->getModule()->getFunction("file_size"); assert (fileSizeFn);
<<<<<<< HEAD
    Value * fileSize = b->CreateZExtOrTrunc(b->CreateCall(fileSizeFn, fd), sizeTy);
=======
    FunctionType * fTy = fileSizeFn->getFunctionType();
    Value * fileSize = b->CreateZExtOrTrunc(b->CreateCall(fTy, fileSizeFn, fd), sizeTy);
>>>>>>> 92d0ccef
    b->CreateLikelyCondBr(b->CreateIsNotNull(fileSize), nonEmptyFile, emptyFile);

    b->SetInsertPoint(nonEmptyFile);
    Value * const fileBuffer = b->CreatePointerCast(b->CreateFileSourceMMap(fd, fileSize), codeUnitPtrTy);
    b->setScalarField("buffer", fileBuffer);
    b->setBaseAddress("sourceBuffer", fileBuffer);
    b->CreateMAdvise(fileBuffer, fileSize, MADV_SEQUENTIAL | MADV_WILLNEED);
    Value * fileItems = fileSize;
    if (LLVM_UNLIKELY(codeUnitWidth > 8)) {
        fileItems = b->CreateUDiv(fileSize, b->getSize(codeUnitWidth / 8));
    }
    b->setScalarField("fileItems", fileItems);
    b->setCapacity("sourceBuffer", fileItems);
    b->CreateBr(exit);

    b->SetInsertPoint(emptyFile);
    Value * const emptyFilePtr = b->CreatePointerCast(b->CreateAnonymousMMap(STRIDE_SIZE), codeUnitPtrTy);
    b->setScalarField("buffer", emptyFilePtr);
    b->setBaseAddress("sourceBuffer", emptyFilePtr);
    b->setScalarField("fileItems", PAGE_ITEMS);
    b->setTerminationSignal();
    b->CreateBr(exit);

    b->SetInsertPoint(exit);
}


void MMapSourceKernel::generateDoSegmentMethod(const unsigned codeUnitWidth, const unsigned stride, BuilderRef b) {

    BasicBlock * const dropPages = b->CreateBasicBlock("dropPages");
    BasicBlock * const checkRemaining = b->CreateBasicBlock("checkRemaining");
    BasicBlock * const setTermination = b->CreateBasicBlock("setTermination");
    BasicBlock * const exit = b->CreateBasicBlock("mmapSourceExit");

    Value * const numOfStrides = b->getNumOfStrides();
<<<<<<< HEAD
    if (LLVM_UNLIKELY(codegen::DebugOptionIsSet(codegen::EnableAsserts))) {
        b->CreateAssert(b->CreateIsNotNull(numOfStrides),
                        "Internal error: %s.numOfStrides cannot be 0", b->GetString("MMapSource"));
    }
=======
>>>>>>> 92d0ccef

    ConstantInt * const MMAP_PAGE_SIZE = b->getSize(getPageSize());
    Value * const STRIDE_ITEMS = b->CreateMul(numOfStrides, b->getSize(stride));
    ConstantInt * const BLOCK_WIDTH = b->getSize(b->getBitBlockWidth());
    ConstantInt * const CODE_UNIT_BYTES = b->getSize(codeUnitWidth / 8);

    Value * const STRIDE_BYTES = b->CreateMul(numOfStrides, b->getSize((codeUnitWidth * stride) / 8));
    ConstantInt * const PADDING_SIZE = b->getSize(b->getBitBlockWidth() * codeUnitWidth / 8);

    Value * const consumedItems = b->getConsumedItemCount("sourceBuffer");
    Value * const consumedBytes = b->CreateMul(consumedItems, CODE_UNIT_BYTES);
    Value * const consumedPageOffset = b->CreateAnd(consumedBytes, ConstantExpr::getNeg(MMAP_PAGE_SIZE));
    Value * const consumedBuffer = b->getRawOutputPointer("sourceBuffer", consumedPageOffset);
    Value * const readableBuffer = b->getScalarField("buffer");
    Value * const unnecessaryBytes = b->CreatePtrDiff(consumedBuffer, readableBuffer);

    // avoid calling madvise unless an actual page table change could occur
    b->CreateLikelyCondBr(b->CreateIsNotNull(unnecessaryBytes), dropPages, checkRemaining);
    b->SetInsertPoint(dropPages);
    // instruct the OS that it can safely drop any fully consumed pages
    b->CreateMAdvise(readableBuffer, unnecessaryBytes, MADV_DONTNEED);
    b->CreateBr(checkRemaining);

    // determine whether or not we've exhausted the "safe" region of the file buffer
    b->SetInsertPoint(checkRemaining);
    Value * const producedItems = b->getProducedItemCount("sourceBuffer");
    Value * const nextProducedItems = b->CreateAdd(producedItems, STRIDE_ITEMS);
    Value * const newBuffer = b->getRawOutputPointer("sourceBuffer", producedItems);
    Value * const fileItems = b->getScalarField("fileItems");
    Value * const lastPage = b->CreateICmpULE(fileItems, nextProducedItems);
    b->CreateUnlikelyCondBr(lastPage, setTermination, exit);

    // If this is the last page, create a temporary buffer of up to two pages size, copy the unconsumed data
    // and zero any bytes that are not used.
    b->SetInsertPoint(setTermination);
    Value * const consumedOffset = b->CreateAnd(consumedItems, ConstantExpr::getNeg(BLOCK_WIDTH));
    Value * const readStart = b->getRawOutputPointer("sourceBuffer", consumedOffset);
    Value * const readEnd = b->getRawOutputPointer("sourceBuffer", fileItems);

    DataLayout DL(b->getModule());
    Type * const intPtrTy = DL.getIntPtrType(readEnd->getType());
    Value * const readEndInt = b->CreatePtrToInt(readEnd, intPtrTy);
    Value * const readStartInt = b->CreatePtrToInt(readStart, intPtrTy);
    Value * unconsumedBytes = b->CreateSub(readEndInt, readStartInt);
    unconsumedBytes = b->CreateTrunc(unconsumedBytes, b->getSizeTy());
    Value * const bufferSize = b->CreateRoundUp(b->CreateAdd(unconsumedBytes, PADDING_SIZE), STRIDE_BYTES);
    Value * const buffer = b->CreateAlignedMalloc(bufferSize, b->getCacheAlignment());
    b->CreateMemCpy(buffer, readStart, unconsumedBytes, 1);
    b->CreateMemZero(b->CreateGEP(buffer, unconsumedBytes), b->CreateSub(bufferSize, unconsumedBytes), 1);
    // get the difference between our base and from position then compute an offsetted temporary buffer address
    Value * const base = b->getBaseAddress("sourceBuffer");
    Value * const baseInt = b->CreatePtrToInt(base, intPtrTy);
    Value * const diff = b->CreateSub(baseInt, readStartInt);
    Value * const offsettedBuffer = b->CreateGEP(buffer, diff);
    PointerType * const codeUnitPtrTy = b->getIntNTy(codeUnitWidth)->getPointerTo();
    b->setScalarField("ancillaryBuffer", b->CreatePointerCast(buffer, codeUnitPtrTy));
    b->setBaseAddress("sourceBuffer", b->CreatePointerCast(offsettedBuffer, codeUnitPtrTy));
    b->setTerminationSignal();
    b->setProducedItemCount("sourceBuffer", fileItems);
    b->CreateBr(exit);

    b->SetInsertPoint(exit);
}
void MMapSourceKernel::freeBuffer(BuilderRef b, const unsigned codeUnitWidth) {
    b->CreateFree(b->getScalarField("ancillaryBuffer"));
    Value * const fileItems = b->getScalarField("fileItems");
    Constant * const CODE_UNIT_BYTES = b->getSize(codeUnitWidth / 8);
    Value * const fileSize = b->CreateMul(fileItems, CODE_UNIT_BYTES);
    b->CreateMUnmap(b->getScalarField("buffer"), fileSize);
}

void MMapSourceKernel::linkExternalMethods(BuilderRef b) {
    MMapSourceKernel::generatLinkExternalFunctions(b);
}

/// READ SOURCE KERNEL

void ReadSourceKernel::generateInitializeMethod(const unsigned codeUnitWidth, const unsigned stride, BuilderRef b) {
    ConstantInt * const bufferItems = b->getSize(stride * 4);
    const auto codeUnitSize = codeUnitWidth / 8;
    ConstantInt * const bufferBytes = b->getSize(stride * 4 * codeUnitSize);
    PointerType * const codeUnitPtrTy = b->getIntNTy(codeUnitWidth)->getPointerTo();
    Value * const buffer = b->CreatePointerCast(b->CreateCacheAlignedMalloc(bufferBytes), codeUnitPtrTy);
    b->setBaseAddress("sourceBuffer", buffer);
    b->setScalarField("buffer", buffer);
    b->setScalarField("ancillaryBuffer", ConstantPointerNull::get(codeUnitPtrTy));
    b->setScalarField("effectiveCapacity", bufferItems);
    b->setCapacity("sourceBuffer", bufferItems);
}

void ReadSourceKernel::generateDoSegmentMethod(const unsigned codeUnitWidth, const unsigned stride, BuilderRef b) {

    Value * const numOfStrides = b->getNumOfStrides();
<<<<<<< HEAD
    if (LLVM_UNLIKELY(codegen::DebugOptionIsSet(codegen::EnableAsserts))) {
        b->CreateAssert(b->CreateIsNotNull(numOfStrides),
                        "Internal error: %s.numOfStrides cannot be 0", b->GetString("ReadSource"));
    }

=======
>>>>>>> 92d0ccef
    Value * const segmentItems = b->CreateMul(numOfStrides, b->getSize(stride));
    ConstantInt * const codeUnitBytes = b->getSize(codeUnitWidth / 8);
    Value * const segmentBytes = b->CreateMul(segmentItems, codeUnitBytes);

    BasicBlock * const entryBB = b->GetInsertBlock();
    BasicBlock * const moveData = b->CreateBasicBlock("MoveData");
    BasicBlock * const prepareBuffer = b->CreateBasicBlock("PrepareBuffer");
    BasicBlock * const readData = b->CreateBasicBlock("ReadData");
    BasicBlock * const readIncomplete = b->CreateBasicBlock("readIncomplete");
    BasicBlock * const setTermination = b->CreateBasicBlock("SetTermination");
    BasicBlock * const readExit = b->CreateBasicBlock("ReadExit");

    // Can we append to our existing buffer without impacting any subsequent kernel?
    Value * const produced = b->getProducedItemCount("sourceBuffer");
    Value * const itemsPending = b->CreateAdd(produced, segmentItems);
    Value * const effectiveCapacity = b->getScalarField("effectiveCapacity");
    Value * const baseBuffer = b->getScalarField("buffer");
    Value * const fd = b->getScalarField("fileDescriptor");


    Value * const permitted = b->CreateICmpULT(itemsPending, effectiveCapacity);
    b->CreateLikelyCondBr(permitted, readData, moveData);

    // No. If we can copy the unconsumed data back to the start of the buffer *and* write a full
    // segment of data without overwriting the currently unconsumed data, do so since it won't
    // affect any potential consumer that could be using the "stale" output base pointer.
    b->SetInsertPoint(moveData);

    // Determine how much data has been consumed and how much needs to be copied back, noting
    // that our "unproduced" data must be block aligned.
    BasicBlock * const copyBack = b->CreateBasicBlock("CopyBack");
    BasicBlock * const expandAndCopyBack = b->CreateBasicBlock("ExpandAndCopyBack");

    Value * const capacity = b->getCapacity("sourceBuffer");

    const auto blockSize = b->getBitBlockWidth() / 8;
    Value * const consumedItems = b->getConsumedItemCount("sourceBuffer");
    ConstantInt * const BLOCK_WIDTH = b->getSize(b->getBitBlockWidth());
    Constant * const ALIGNMENT_MASK = ConstantExpr::getNeg(BLOCK_WIDTH);
    Value * const consumed = b->CreateAnd(consumedItems, ALIGNMENT_MASK);

    Value * const unreadItems = b->CreateSub(produced, consumed);
    Value * const unreadData = b->getRawOutputPointer("sourceBuffer", consumed);
    Value * const potentialItems = b->CreateAdd(unreadItems, segmentItems);

    Value * const toWrite = b->CreateGEP(baseBuffer, potentialItems);
    Value * const canCopy = b->CreateICmpULT(toWrite, unreadData);

    Value * const remainingBytes = b->CreateMul(unreadItems, codeUnitBytes);

    // Have we consumed enough data that we can safely copy back the unconsumed data and still
    // leave enough space for one segment without needing a temporary buffer?
    b->CreateLikelyCondBr(canCopy, copyBack, expandAndCopyBack);

    // If so, just copy the data ...
    b->SetInsertPoint(copyBack);
    b->CreateMemCpy(baseBuffer, unreadData, remainingBytes, blockSize);

    // Since our consumed count cannot exceed the effective capacity, in order for (consumed % capacity)
    // to be less than (effective capacity % capacity), we must have fully read all the data past the
    // effective capacity of the buffer. Thus we can set the effective capacity to the buffer capacity.
    // If, however, (consumed % capacity) >= (effective capacity % capacity), then we still have some
    // unconsumed data at the end of the buffer. Here, we can set the reclaimed capacity position to
    // (consumed % capacity).

    Value * const consumedModCap = b->CreateURem(consumed, capacity);
    Value * const effectiveCapacityModCap = b->CreateURem(effectiveCapacity, capacity);
    Value * const reclaimCapacity = b->CreateICmpULT(consumedModCap, effectiveCapacityModCap);
    Value * const reclaimedCapacity = b->CreateSelect(reclaimCapacity, capacity, consumedModCap);

    Value * const updatedEffectiveCapacity = b->CreateAdd(consumed, reclaimedCapacity);
    b->setScalarField("effectiveCapacity", updatedEffectiveCapacity);
    BasicBlock * const copyBackExit = b->GetInsertBlock();
    b->CreateBr(prepareBuffer);

    // Otherwise, allocate a buffer with twice the capacity and copy the unconsumed data back into it
    b->SetInsertPoint(expandAndCopyBack);
    Value * const expandedCapacity = b->CreateShl(capacity, 1);
    Value * const expandedBytes = b->CreateMul(expandedCapacity, codeUnitBytes);
    Value * const expandedBuffer = b->CreatePointerCast(b->CreateCacheAlignedMalloc(expandedBytes), unreadData->getType());
    b->CreateMemCpy(expandedBuffer, unreadData, remainingBytes, blockSize);
    // Free the prior buffer if it exists
    Value * const ancillaryBuffer = b->getScalarField("ancillaryBuffer");
    b->setScalarField("ancillaryBuffer", baseBuffer);
    b->CreateFree(ancillaryBuffer);
    b->setScalarField("buffer", expandedBuffer);
    b->setCapacity("sourceBuffer", expandedCapacity);
    Value * const expandedEffectiveCapacity = b->CreateAdd(consumed, expandedCapacity);
    b->setScalarField("effectiveCapacity", expandedEffectiveCapacity);
    BasicBlock * const expandAndCopyBackExit = b->GetInsertBlock();
    b->CreateBr(prepareBuffer);

    b->SetInsertPoint(prepareBuffer);
    PHINode * const newBaseBuffer = b->CreatePHI(baseBuffer->getType(), 2);
    newBaseBuffer->addIncoming(baseBuffer, copyBackExit);
    newBaseBuffer->addIncoming(expandedBuffer, expandAndCopyBackExit);
    Value * const newBaseAddress = b->CreateGEP(newBaseBuffer, b->CreateNeg(consumed));
    b->setBaseAddress("sourceBuffer", newBaseAddress);
    b->CreateBr(readData);

    // Regardless of whether we're simply appending data or had to allocate a new buffer, read a new page
    // of data into the input source buffer. This may involve multiple read calls.
    b->SetInsertPoint(readData);
    PHINode * const bytesToRead = b->CreatePHI(segmentBytes->getType(), 3);
    bytesToRead->addIncoming(segmentBytes, entryBB);
    bytesToRead->addIncoming(segmentBytes, prepareBuffer);
    PHINode * const producedSoFar = b->CreatePHI(produced->getType(), 3);
    producedSoFar->addIncoming(produced, entryBB);
    producedSoFar->addIncoming(produced, prepareBuffer);
    Value * const sourceBuffer = b->getRawOutputPointer("sourceBuffer", producedSoFar);
    Value * const bytesRead = b->CreateReadCall(fd, sourceBuffer, bytesToRead);
    // There are 4 possibile results from read:
    // bytesRead == -1: an error occurred
    // bytesRead == 0: EOF, no bytes read
    // 0 < bytesRead < bytesToRead:  some data read (more may be available)
    // bytesRead == bytesToRead, the full amount requested was read.
    b->CreateUnlikelyCondBr(b->CreateICmpNE(bytesToRead, bytesRead), readIncomplete, readExit);

    b->SetInsertPoint(readIncomplete);
    // Keep reading until a the full stride is read, or there is no more data.
    Value * moreToRead = b->CreateSub(bytesToRead, bytesRead);
    Value * readSoFar = b->CreateSub(segmentBytes, moreToRead);
    Value * const itemsRead = b->CreateUDiv(readSoFar, codeUnitBytes);
    Value * const itemsBuffered = b->CreateAdd(produced, itemsRead);
    bytesToRead->addIncoming(moreToRead, readIncomplete);
    producedSoFar->addIncoming(itemsBuffered, readIncomplete);
    b->CreateCondBr(b->CreateICmpSGT(bytesRead, b->getSize(0)), readData, setTermination);
    
    // ... set the termination signal.
    b->SetInsertPoint(setTermination);
    Value * const bytesToZero = b->CreateMul(b->CreateSub(itemsPending, itemsBuffered), codeUnitBytes);
    b->CreateMemZero(b->getRawOutputPointer("sourceBuffer", itemsBuffered), bytesToZero);
    b->setScalarField("fileItems", itemsBuffered);
    b->setTerminationSignal();
    b->setProducedItemCount("sourceBuffer", itemsBuffered);
    b->CreateBr(readExit);

    b->SetInsertPoint(readExit);
}

void ReadSourceKernel::freeBuffer(BuilderRef b) {
    b->CreateFree(b->getScalarField("ancillaryBuffer"));
    b->CreateFree(b->getScalarField("buffer"));
}

/// Hybrid MMap/Read source kernel

void FDSourceKernel::generateFinalizeMethod(BuilderRef b) {
    BasicBlock * finalizeRead = b->CreateBasicBlock("finalizeRead");
    BasicBlock * finalizeMMap = b->CreateBasicBlock("finalizeMMap");
    BasicBlock * finalizeDone = b->CreateBasicBlock("finalizeDone");
    Value * const useMMap = b->CreateIsNotNull(b->getScalarField("useMMap"));
    b->CreateCondBr(useMMap, finalizeMMap, finalizeRead);
    b->SetInsertPoint(finalizeMMap);
    MMapSourceKernel::freeBuffer(b, mCodeUnitWidth);
    b->CreateBr(finalizeDone);
    b->SetInsertPoint(finalizeRead);
    ReadSourceKernel::freeBuffer(b);
    b->CreateBr(finalizeDone);
    b->SetInsertPoint(finalizeDone);
}

void FDSourceKernel::generateInitializeMethod(BuilderRef b) {
    BasicBlock * initializeRead = b->CreateBasicBlock("initializeRead");
    BasicBlock * checkFileSize = b->CreateBasicBlock("checkFileSize");
    BasicBlock * initializeMMap = b->CreateBasicBlock("initializeMMap");
    BasicBlock * initializeDone = b->CreateBasicBlock("initializeDone");

    // The source will use MMapSource or readSoure kernel logic depending on the useMMap
    // parameter, possibly overridden.

    Value * const useMMap = b->getScalarField("useMMap");
    // if the fileDescriptor is 0, the file is stdin, use readSource kernel logic.
    Value * const fd = b->getScalarField("fileDescriptor");
    Value * const notStdIn = b->CreateICmpNE(fd, b->getInt32(STDIN_FILENO));
    Value * const tryMMap = b->CreateAnd(b->CreateIsNotNull(useMMap), notStdIn);
    b->CreateCondBr(tryMMap, checkFileSize, initializeRead);

    b->SetInsertPoint(checkFileSize);
    // If the fileSize is 0, we may have a virtual file such as /proc/cpuinfo
    Function * const fileSizeFn = b->getModule()->getFunction("file_size");
    assert (fileSizeFn);
<<<<<<< HEAD
    Value * const fileSize = b->CreateCall(fileSizeFn, fd);
=======
    FunctionType * fTy = fileSizeFn->getFunctionType();
    Value * const fileSize = b->CreateCall(fTy, fileSizeFn, fd);
>>>>>>> 92d0ccef
    Value * const emptyFile = b->CreateIsNull(fileSize);
    b->CreateUnlikelyCondBr(emptyFile, initializeRead, initializeMMap);

    b->SetInsertPoint(initializeMMap);
    MMapSourceKernel::generateInitializeMethod(mCodeUnitWidth, mStride, b);
    b->CreateBr(initializeDone);

    b->SetInsertPoint(initializeRead);
    // Ensure that readSource logic is used throughout.
    b->setScalarField("useMMap", ConstantInt::getNullValue(useMMap->getType()));
    ReadSourceKernel::generateInitializeMethod(mCodeUnitWidth, mStride,b);
    b->CreateBr(initializeDone);

    b->SetInsertPoint(initializeDone);
}

void FDSourceKernel::generateDoSegmentMethod(BuilderRef b) {
    BasicBlock * DoSegmentRead = b->CreateBasicBlock("DoSegmentRead");
    BasicBlock * DoSegmentMMap = b->CreateBasicBlock("DoSegmentMMap");
    BasicBlock * DoSegmentDone = b->CreateBasicBlock("DoSegmentDone");
    Value * const useMMap = b->CreateIsNotNull(b->getScalarField("useMMap"));

    b->CreateCondBr(useMMap, DoSegmentMMap, DoSegmentRead);
    b->SetInsertPoint(DoSegmentMMap);
    MMapSourceKernel::generateDoSegmentMethod(mCodeUnitWidth, mStride, b);
    b->CreateBr(DoSegmentDone);
    b->SetInsertPoint(DoSegmentRead);
    ReadSourceKernel::generateDoSegmentMethod(mCodeUnitWidth, mStride, b);
    b->CreateBr(DoSegmentDone);
    b->SetInsertPoint(DoSegmentDone);
}

/// MEMORY SOURCE KERNEL

void MemorySourceKernel::generateInitializeMethod(BuilderRef b) {
    Value * const fileSource = b->getScalarField("fileSource");
    b->setBaseAddress("sourceBuffer", fileSource);
    if (LLVM_UNLIKELY(codegen::DebugOptionIsSet(codegen::EnableAsserts))) {
        b->CreateAssert(fileSource, getName() + " fileSource cannot be null");
    }
    Value * const fileItems = b->getScalarField("fileItems");
    b->setCapacity("sourceBuffer", fileItems);
}

void MemorySourceKernel::generateDoSegmentMethod(BuilderRef b) {

    const auto source = b->getOutputStreamSet("sourceBuffer");

    Value * const numOfStrides = b->getNumOfStrides();

<<<<<<< HEAD
    if (LLVM_UNLIKELY(codegen::DebugOptionIsSet(codegen::EnableAsserts))) {
        b->CreateAssert(b->CreateIsNotNull(numOfStrides),
                        "Internal error: %s.numOfStrides cannot be 0", b->GetString(getName()));
    }

=======
>>>>>>> 92d0ccef
    const auto codeUnitWidth = source->getFieldWidth();

    Value * const segmentItems = b->CreateMul(numOfStrides, b->getSize(getStride()));
    Value * const segmentSize = b->CreateMul(numOfStrides, b->getSize(getStride() * codeUnitWidth));
    Constant * const BLOCK_WIDTH = b->getSize(b->getBitBlockWidth());

    BasicBlock * const createTemporary = b->CreateBasicBlock("createTemporary");
    BasicBlock * const exit = b->CreateBasicBlock("exit");

    Value * const fileItems = b->getScalarField("fileItems");
    Value * const producedItems = b->getProducedItemCount("sourceBuffer");
    Value * const nextProducedItems = b->CreateAdd(producedItems, segmentItems);
    Value * const lastPage = b->CreateICmpULE(fileItems, nextProducedItems);
    b->CreateUnlikelyCondBr(lastPage, createTemporary, exit);

    b->SetInsertPoint(createTemporary);
    Value * const consumedItems = b->getConsumedItemCount("sourceBuffer");
    Value * readStart = nullptr;
    Value * readEnd = nullptr;

    // compute the range of our unconsumed buffer slice

    const auto streamSetCount = source->getNumElements();
    if (LLVM_UNLIKELY(streamSetCount > 1)) {
        Constant * const ZERO = b->getSize(0);
        const StreamSetBuffer * const sourceBuffer = b->getOutputStreamSetBuffer("sourceBuffer");
        Value * const fromIndex = b->CreateUDiv(consumedItems, BLOCK_WIDTH);
        Value * const sourceBufferBaseAddress = sourceBuffer->getBaseAddress(b);
        readStart = sourceBuffer->getStreamBlockPtr(b, sourceBufferBaseAddress, ZERO, fromIndex);
        Value * const toIndex = b->CreateCeilUDiv(fileItems, BLOCK_WIDTH);
        // since we know this is an ExternalBuffer, we don't need to consider any potential modulus calculations.
        readEnd = sourceBuffer->getStreamBlockPtr(b, sourceBufferBaseAddress, ZERO, toIndex);
    } else {
        // make sure our copy is block-aligned
        Value * const consumedOffset = b->CreateAnd(consumedItems, ConstantExpr::getNeg(BLOCK_WIDTH));
        readStart = b->getRawOutputPointer("sourceBuffer", consumedOffset);
        Value * lastFileByte = fileItems;
        if (codeUnitWidth < 8) {
            // If trying to load a bitstream and the number of items is not byte-aligned, load an extra byte.
            lastFileByte = b->CreateRoundUpRational(fileItems, Rational{8, codeUnitWidth});
        }
        readEnd = b->getRawOutputPointer("sourceBuffer", lastFileByte);
    }

    DataLayout DL(b->getModule());
    Type * const intPtrTy = DL.getIntPtrType(readEnd->getType());
    Value * const readEndInt = b->CreatePtrToInt(readEnd, intPtrTy);
    Value * const readStartInt = b->CreatePtrToInt(readStart, intPtrTy);
    Value * const unconsumedBytes = b->CreateTrunc(b->CreateSub(readEndInt, readStartInt), b->getSizeTy());
    Value * const bufferSize = b->CreateRoundUp(b->CreateAdd(unconsumedBytes, BLOCK_WIDTH), segmentSize);
    Value * const buffer = b->CreateAlignedMalloc(bufferSize, b->getCacheAlignment());
    PointerType * const codeUnitPtrTy = b->getIntNTy(codeUnitWidth)->getPointerTo();
    b->setScalarField("ancillaryBuffer", b->CreatePointerCast(buffer, codeUnitPtrTy));
    b->CreateMemCpy(buffer, readStart, unconsumedBytes, 1);
    b->CreateMemZero(b->CreateGEP(buffer, unconsumedBytes), b->CreateSub(bufferSize, unconsumedBytes), 1);

    // get the difference between our base and from position then compute an offsetted temporary buffer address
    Value * const base = b->getBaseAddress("sourceBuffer");
    Value * const baseInt = b->CreatePtrToInt(base, intPtrTy);
    Value * const diff = b->CreateSub(baseInt, readStartInt);
    Value * const offsettedBuffer = b->CreateGEP(buffer, diff);
    // set the temporary buffer as the new source buffer
    b->setBaseAddress("sourceBuffer", b->CreatePointerCast(offsettedBuffer, codeUnitPtrTy));
    b->setTerminationSignal();
    b->setProducedItemCount("sourceBuffer", fileItems);
    b->CreateBr(exit);

    b->SetInsertPoint(exit);
}

void FDSourceKernel::linkExternalMethods(BuilderRef b) {
    MMapSourceKernel::generatLinkExternalFunctions(b);
}

void MemorySourceKernel::generateFinalizeMethod(BuilderRef b) {
    b->CreateFree(b->getScalarField("ancillaryBuffer"));
}


MMapSourceKernel::MMapSourceKernel(BuilderRef b, Scalar * const fd, StreamSet * const outputStream)
: SegmentOrientedKernel(b, "mmap_source" + std::to_string(codegen::SegmentSize) + "@" + std::to_string(outputStream->getFieldWidth())
// input streams
,{}
// output streams
,{Binding{"sourceBuffer", outputStream, FixedRate(), { ManagedBuffer(), Linear() }}}
// input scalars
,{Binding{"fileDescriptor", fd}}
// output scalars
,{Binding{b->getSizeTy(), "fileItems"}}
// internal scalars
,{})
, mCodeUnitWidth(outputStream->getFieldWidth()) {
    PointerType * const codeUnitPtrTy = b->getIntNTy(mCodeUnitWidth)->getPointerTo();
    addInternalScalar(codeUnitPtrTy, "buffer");
    addInternalScalar(codeUnitPtrTy, "ancillaryBuffer");
    addAttribute(MustExplicitlyTerminate());
    setStride(codegen::SegmentSize);
}

ReadSourceKernel::ReadSourceKernel(BuilderRef b, Scalar * const fd, StreamSet * const outputStream)
: SegmentOrientedKernel(b, "read_source" + std::to_string(codegen::SegmentSize) + "@" + std::to_string(outputStream->getFieldWidth())
// input streams
,{}
// output streams
,{Binding{"sourceBuffer", outputStream, FixedRate(), { ManagedBuffer(), Linear() }}}
// input scalars
,{Binding{"fileDescriptor", fd}}
// output scalars
,{Binding{b->getSizeTy(), "fileItems"}}
// internal scalars
,{})
, mCodeUnitWidth(outputStream->getFieldWidth()) {
    PointerType * const codeUnitPtrTy = b->getIntNTy(mCodeUnitWidth)->getPointerTo();
    addInternalScalar(codeUnitPtrTy, "buffer");
    addInternalScalar(codeUnitPtrTy, "ancillaryBuffer");
    IntegerType * const sizeTy = b->getSizeTy();
    addInternalScalar(sizeTy, "effectiveCapacity");
    addAttribute(MustExplicitlyTerminate());
    setStride(codegen::SegmentSize);
}


FDSourceKernel::FDSourceKernel(BuilderRef b, Scalar * const useMMap, Scalar * const fd, StreamSet * const outputStream)
: SegmentOrientedKernel(b, "FD_source" + std::to_string(codegen::SegmentSize) + "@" + std::to_string(outputStream->getFieldWidth())
// input streams
,{}
// output stream
,{Binding{"sourceBuffer", outputStream, FixedRate(), { ManagedBuffer(), Linear() }}}
// input scalar
,{Binding{"useMMap", useMMap}
, Binding{"fileDescriptor", fd}}
// output scalar
,{Binding{b->getSizeTy(), "fileItems"}}
// internal scalars
,{})
, mCodeUnitWidth(outputStream->getFieldWidth()) {
    PointerType * const codeUnitPtrTy = b->getIntNTy(mCodeUnitWidth)->getPointerTo();
    addInternalScalar(codeUnitPtrTy, "buffer");
    addInternalScalar(codeUnitPtrTy, "ancillaryBuffer");
    IntegerType * const sizeTy = b->getSizeTy();
    addInternalScalar(sizeTy, "effectiveCapacity");
    addAttribute(MustExplicitlyTerminate());
    setStride(codegen::SegmentSize);
}

MemorySourceKernel::MemorySourceKernel(BuilderRef b, Scalar * fileSource, Scalar * fileItems, StreamSet * const outputStream)
: SegmentOrientedKernel(b, "memory_source" + std::to_string(codegen::SegmentSize) + "@" + std::to_string(outputStream->getFieldWidth()) + ":" + std::to_string(outputStream->getNumElements()),
// input streams
{},
// output stream
{Binding{"sourceBuffer", outputStream, FixedRate(), { ManagedBuffer(), Linear() }}},
// input scalar
{Binding{"fileSource", fileSource}, Binding{"fileItems", fileItems}},
{},
// internal scalar
{}) {
    addAttribute(MustExplicitlyTerminate());
    setStride(codegen::SegmentSize);
    addInternalScalar(fileSource->getType(), "ancillaryBuffer");
}

}<|MERGE_RESOLUTION|>--- conflicted
+++ resolved
@@ -47,12 +47,8 @@
     PointerType * const codeUnitPtrTy = b->getIntNTy(codeUnitWidth)->getPointerTo();
     b->setScalarField("ancillaryBuffer", ConstantPointerNull::get(codeUnitPtrTy));
     Function * const fileSizeFn = b->getModule()->getFunction("file_size"); assert (fileSizeFn);
-<<<<<<< HEAD
-    Value * fileSize = b->CreateZExtOrTrunc(b->CreateCall(fileSizeFn, fd), sizeTy);
-=======
     FunctionType * fTy = fileSizeFn->getFunctionType();
     Value * fileSize = b->CreateZExtOrTrunc(b->CreateCall(fTy, fileSizeFn, fd), sizeTy);
->>>>>>> 92d0ccef
     b->CreateLikelyCondBr(b->CreateIsNotNull(fileSize), nonEmptyFile, emptyFile);
 
     b->SetInsertPoint(nonEmptyFile);
@@ -88,13 +84,10 @@
     BasicBlock * const exit = b->CreateBasicBlock("mmapSourceExit");
 
     Value * const numOfStrides = b->getNumOfStrides();
-<<<<<<< HEAD
     if (LLVM_UNLIKELY(codegen::DebugOptionIsSet(codegen::EnableAsserts))) {
         b->CreateAssert(b->CreateIsNotNull(numOfStrides),
                         "Internal error: %s.numOfStrides cannot be 0", b->GetString("MMapSource"));
     }
-=======
->>>>>>> 92d0ccef
 
     ConstantInt * const MMAP_PAGE_SIZE = b->getSize(getPageSize());
     Value * const STRIDE_ITEMS = b->CreateMul(numOfStrides, b->getSize(stride));
@@ -122,7 +115,6 @@
     b->SetInsertPoint(checkRemaining);
     Value * const producedItems = b->getProducedItemCount("sourceBuffer");
     Value * const nextProducedItems = b->CreateAdd(producedItems, STRIDE_ITEMS);
-    Value * const newBuffer = b->getRawOutputPointer("sourceBuffer", producedItems);
     Value * const fileItems = b->getScalarField("fileItems");
     Value * const lastPage = b->CreateICmpULE(fileItems, nextProducedItems);
     b->CreateUnlikelyCondBr(lastPage, setTermination, exit);
@@ -188,14 +180,11 @@
 void ReadSourceKernel::generateDoSegmentMethod(const unsigned codeUnitWidth, const unsigned stride, BuilderRef b) {
 
     Value * const numOfStrides = b->getNumOfStrides();
-<<<<<<< HEAD
     if (LLVM_UNLIKELY(codegen::DebugOptionIsSet(codegen::EnableAsserts))) {
         b->CreateAssert(b->CreateIsNotNull(numOfStrides),
                         "Internal error: %s.numOfStrides cannot be 0", b->GetString("ReadSource"));
     }
 
-=======
->>>>>>> 92d0ccef
     Value * const segmentItems = b->CreateMul(numOfStrides, b->getSize(stride));
     ConstantInt * const codeUnitBytes = b->getSize(codeUnitWidth / 8);
     Value * const segmentBytes = b->CreateMul(segmentItems, codeUnitBytes);
@@ -378,12 +367,8 @@
     // If the fileSize is 0, we may have a virtual file such as /proc/cpuinfo
     Function * const fileSizeFn = b->getModule()->getFunction("file_size");
     assert (fileSizeFn);
-<<<<<<< HEAD
-    Value * const fileSize = b->CreateCall(fileSizeFn, fd);
-=======
     FunctionType * fTy = fileSizeFn->getFunctionType();
     Value * const fileSize = b->CreateCall(fTy, fileSizeFn, fd);
->>>>>>> 92d0ccef
     Value * const emptyFile = b->CreateIsNull(fileSize);
     b->CreateUnlikelyCondBr(emptyFile, initializeRead, initializeMMap);
 
@@ -434,14 +419,11 @@
 
     Value * const numOfStrides = b->getNumOfStrides();
 
-<<<<<<< HEAD
     if (LLVM_UNLIKELY(codegen::DebugOptionIsSet(codegen::EnableAsserts))) {
         b->CreateAssert(b->CreateIsNotNull(numOfStrides),
                         "Internal error: %s.numOfStrides cannot be 0", b->GetString(getName()));
     }
 
-=======
->>>>>>> 92d0ccef
     const auto codeUnitWidth = source->getFieldWidth();
 
     Value * const segmentItems = b->CreateMul(numOfStrides, b->getSize(getStride()));
