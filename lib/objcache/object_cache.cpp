#include <objcache/object_cache.h>

#include <objcache/object_cache_util.hpp>
#include <kernel/core/kernel.h>
#include <kernel/core/kernel_builder.h>
#include <llvm/Support/raw_ostream.h>
#include <llvm/Support/MemoryBuffer.h>
#include <llvm/IR/Metadata.h>
#include <llvm/Support/FileSystem.h>
#include <llvm/Support/Path.h>
#include <llvm/Support/Debug.h>
#include <llvm/IR/Module.h>
#include <toolchain/toolchain.h>
#if LLVM_VERSION_INTEGER < LLVM_VERSION_CODE(4, 0, 0)
#include <llvm/Bitcode/ReaderWriter.h>
#else
#include <llvm/Bitcode/BitcodeReader.h>
#include <llvm/Bitcode/BitcodeWriter.h>
#endif
#include <llvm/IR/Verifier.h>
#include <system_error>

using namespace llvm;
using namespace boost;



using Path = ParabixObjectCache::Path;

bool ParabixObjectCache::mStartedCacheCleanupDaemon = false;

//===----------------------------------------------------------------------===//
// Object cache (based on tools/lli/lli.cpp, LLVM 3.6.1)
//
// This object cache implementation writes cached objects to disk to the
// directory specified by CacheDir, using a filename provided in the module
// descriptor. The cache tries to load a saved object using that path if the
// file exists.
//

#define MONTH_1 \
    ((__DATE__ [0] == 'O' || __DATE__ [0] == 'N' || __DATE__ [0] == 'D') ? '1' : '0')
#define MONTH_2 \
    (__DATE__ [2] == 'n' ? (__DATE__ [1] == 'a' ? '1' : '6') \
    : __DATE__ [2] == 'b' ? '2' \
    : __DATE__ [2] == 'r' ? (__DATE__ [0] == 'M' ? '3' : '4') \
    : __DATE__ [2] == 'y' ? '5' \
    : __DATE__ [2] == 'l' ? '7' \
    : __DATE__ [2] == 'g' ? '8' \
    : __DATE__ [2] == 'p' ? '9' \
    : __DATE__ [2] == 't' ? '0' \
    : __DATE__ [2] == 'v' ? '1' : '2')
#define DAY_1 (__DATE__[4] == ' ' ? '0' : __DATE__[4])
#define DAY_2 (__DATE__[5])
#define YEAR_1 (__DATE__[9])
#define YEAR_2 (__DATE__[10])
#define HOUR_1 (__TIME__[0])
#define HOUR_2 (__TIME__[1])
#define MINUTE_1 (__TIME__[3])
#define MINUTE_2 (__TIME__[4])
#define SECOND_1 (__TIME__[6])
#define SECOND_2 (__TIME__[7])




const static auto CACHE_PREFIX = PARABIX_VERSION +
                          std::string{'@',
                          MONTH_1, MONTH_2, DAY_1, DAY_2, YEAR_1, YEAR_2,
                          HOUR_1, HOUR_2, MINUTE_1, MINUTE_2, SECOND_1, SECOND_2,
                          '_'};

const static auto CACHEABLE = "cacheable";

const static auto SIGNATURE = "signature";

/** ------------------------------------------------------------------------------------------------------------- *
 * @brief getSignature
 ** ------------------------------------------------------------------------------------------------------------- */
const MDString * getSignature(const llvm::Module * const M) {
    NamedMDNode * const sig = M->getNamedMetadata(SIGNATURE);
    if (sig) {
        assert ("empty metadata node" && sig->getNumOperands() > 0);
        assert ("metadata should contain precisely one node" && sig->getNumOperands() == 1);
        assert ("no signature payload" && sig->getOperand(0)->getNumOperands() == 1);
        return cast<MDString>(sig->getOperand(0)->getOperand(0));
    }
    return nullptr;
}

inline bool isNonMatchingSignature(const MDString * const received, const StringRef expected) {
    return !expected.equals(received->getString());
}

/** ------------------------------------------------------------------------------------------------------------- *
 * @brief loadCachedObjectFile
 ** ------------------------------------------------------------------------------------------------------------- */
CacheObjectResult ParabixObjectCache::loadCachedObjectFile(BuilderRef b, kernel::Kernel * const kernel) noexcept {

    assert (kernel->getModule() == nullptr);

    // Have we already seen this signature before? if so, we can safely assume that the ExecutionEngine
    // will have a compiled module for this kernel when we execute the pipeline.
    const auto signature = kernel->getSignature();
    const auto f = mKnownSignatures.find(std::string(signature));
    if (LLVM_UNLIKELY(f != mKnownSignatures.end())) {
        if (LLVM_UNLIKELY(codegen::TraceObjectCache)) {
            const auto moduleId = kernel->makeCacheName(b);
            errs() << "Already compiled: " << moduleId << KERNEL_FILE_EXTENSION << "\n";
        }        
        kernel->setModule(f->second);
        return CacheObjectResult::COMPILED;
    }

    if (LLVM_LIKELY(kernel->isCachable())) {
        Path fileName(mCachePath);
        const auto moduleId = kernel->makeCacheName(b);
        sys::path::append(fileName, CACHE_PREFIX);
        fileName.append(moduleId);
        fileName.append(KERNEL_FILE_EXTENSION);
        auto kernelBuffer = MemoryBuffer::getFile(fileName, -1, false);
        if (kernelBuffer) {
            #if LLVM_VERSION_INTEGER < LLVM_VERSION_CODE(4, 0, 0)
            auto loadedFile = getLazyBitcodeModule(std::move(kernelBuffer.get()), b->getContext());
            #else
            auto loadedFile = getOwningLazyBitcodeModule(std::move(kernelBuffer.get()), b->getContext());
            #endif
            // if there was no error when parsing the bitcode
            if (LLVM_LIKELY(loadedFile)) {
                std::unique_ptr<Module> M(std::move(loadedFile.get()));
                if (LLVM_UNLIKELY(kernel->hasSignature())) {
                    const MDString * const sig = getSignature(M.get());
                    assert ("signature is missing from kernel file: possible module naming conflict or change in the LLVM metadata storage policy?" && sig);
                    if (LLVM_UNLIKELY(isNonMatchingSignature(sig, signature))) {
                        if (LLVM_UNLIKELY(codegen::TraceObjectCache)) {
                            errs() << "Mismatched signature in cache file: " << moduleId << KERNEL_FILE_EXTENSION << "\n"
                                      "Expected: " << signature << "\n"
                                      "Loaded:   " << sig->getString() << "\n";
                        }
                        goto invalid;
                    }
                }
                sys::path::replace_extension(fileName, OBJECT_FILE_EXTENSION);
                auto objectBuffer = MemoryBuffer::getFile(fileName.c_str(), -1, false);
                if (LLVM_LIKELY(objectBuffer)) {
                    Module * const m = M.release();
                    assert ("object cache file returned null module?" && m);
                    // defaults to <path>/<moduleId>.kernel
                    m->setModuleIdentifier(moduleId);
                    b->setModule(m);
                    kernel->loadCachedKernel(b);
                    mCachedObject.emplace(moduleId, std::move(objectBuffer.get()));
                    mKnownSignatures.emplace(signature, m);
                    // update the modified time of the .o and .kernel files
                    const auto access_time = currentTime();
                    fs::last_write_time(fileName.c_str(), access_time);
                    sys::path::replace_extension(fileName, KERNEL_FILE_EXTENSION);
                    fs::last_write_time(fileName.c_str(), access_time);
                    if (LLVM_UNLIKELY(codegen::TraceObjectCache)) {
                        errs() << "Read cache file: " << moduleId << KERNEL_FILE_EXTENSION << "\n";
                    }
                    return CacheObjectResult::CACHED;
                }
            } else if (LLVM_UNLIKELY(codegen::TraceObjectCache)) {
                errs() << "Failed to load cache file: " << moduleId << KERNEL_FILE_EXTENSION << "\n";
            }

        }

invalid:

        kernel->makeModule(b);
        Module * const module = kernel->getModule();
        // mark this module as cachable
        module->getOrInsertNamedMetadata(CACHEABLE);
        // if this module has a signature, add it to the metadata
        if (LLVM_UNLIKELY(kernel->hasSignature())) {
            NamedMDNode * const md = module->getOrInsertNamedMetadata(SIGNATURE);
            assert (md->getNumOperands() == 0);
            MDString * const sig = MDString::get(module->getContext(), signature);
            assert (!isNonMatchingSignature(sig, signature));
            md->addOperand(MDNode::get(module->getContext(), {sig}));
        }

    } else { // uncachable
        kernel->makeModule(b);
    }
    mKnownSignatures.emplace(signature, kernel->getModule());
    return CacheObjectResult::UNCACHED;
}

/** ------------------------------------------------------------------------------------------------------------- *
 * @brief notifyObjectCompiled
 *
 * A new module has been compiled. If it is cacheable and no conflicting module exists, write it out.
 ** ------------------------------------------------------------------------------------------------------------- */
void ParabixObjectCache::notifyObjectCompiled(const Module * M, MemoryBufferRef Obj) {

    if (LLVM_LIKELY(M->getNamedMetadata(CACHEABLE) != nullptr)) {

        const StringRef moduleId(M->getModuleIdentifier());

        Path objectName(mCachePath);
        sys::path::append(objectName, CACHE_PREFIX);
        objectName.append(moduleId);
        objectName.append(OBJECT_FILE_EXTENSION);

        // Write the object code
        std::error_code EC;
        raw_fd_ostream objFile(objectName, EC, sys::fs::F_None);
        if (LLVM_UNLIKELY(EC)) {
            SmallVector<char, 512> tmp;
            llvm::raw_svector_ostream msg(tmp);
            msg << "Could not write to \""
                << objectName.str()
                << "\" in object cache directory.\n\n"
                "Reason: " << EC.message() << "\n\n"
                "Rerun " << codegen::ProgramName << " with --enable-object-cache=0";
            report_fatal_error(msg.str());
        }
        objFile.write(Obj.getBufferStart(), Obj.getBufferSize());
        objFile.close();

        sys::path::replace_extension(objectName, KERNEL_FILE_EXTENSION);
        raw_fd_ostream kernelFile(objectName.str(), EC, sys::fs::F_None);

        if (LLVM_UNLIKELY(EC)) {
            SmallVector<char, 512> tmp;
            llvm::raw_svector_ostream msg(tmp);
            msg << "Could not write to \""
                << objectName.str()
                << "\" in object cache directory.\n\n"
                "Reason: " << EC.message() << "\n\n"
                "Rerun " << codegen::ProgramName << " with --enable-object-cache=0";
            report_fatal_error(msg.str());
        }

        // Clone the function prototypes and metadata to minimize the size of the stored .kernel file.
        std::unique_ptr<Module> H(new Module(moduleId, M->getContext()));
        for (const Function & f : M->getFunctionList()) {
            if (f.hasExternalLinkage() && !f.empty()) {
                Function::Create(f.getFunctionType(), Function::ExternalLinkage, f.getName(), H.get());
            }
        }
        const MDString * const sig = getSignature(M);
        if (sig) {
            NamedMDNode * const md = H->getOrInsertNamedMetadata(SIGNATURE);
            assert (md->getNumOperands() == 0);
            MDString * const sigCopy = MDString::get(H->getContext(), sig->getString());
            md->addOperand(MDNode::get(H->getContext(), {sigCopy}));
        }

        #if LLVM_VERSION_INTEGER < LLVM_VERSION_CODE(7, 0, 0)
        WriteBitcodeToFile(H.get(), kernelFile);
        #else
        WriteBitcodeToFile(*H, kernelFile);
        #endif
        kernelFile.close();

        if (LLVM_UNLIKELY(codegen::TraceObjectCache)) {
            errs() << "Wrote cache file: " << moduleId << KERNEL_FILE_EXTENSION << "\n";
        }
    }
}

/** ------------------------------------------------------------------------------------------------------------- *
 * @brief getObject
 ** ------------------------------------------------------------------------------------------------------------- */
std::unique_ptr<MemoryBuffer> ParabixObjectCache::getObject(const Module * module) {
    const auto moduleId = module->getModuleIdentifier();
    const auto f = mCachedObject.find(moduleId);
    if (f == mCachedObject.end()) {
        return nullptr;
    }
    llvm::MemoryBuffer * const buffer = f->second.release();
    #ifndef NDEBUG
    if (LLVM_UNLIKELY(buffer == nullptr)) {
        SmallVector<char, 512> tmp;
        llvm::raw_svector_ostream msg(tmp);
        msg << "getObject called multiple times for \""
            << moduleId
            << "\".\n\n";
        report_fatal_error(msg.str());
    }
    #else
    mCachedObject.erase(f);
    #endif
    return std::unique_ptr<llvm::MemoryBuffer>(buffer);
}

/** ------------------------------------------------------------------------------------------------------------- *
 * @brief requiresCacheCleanUp
 ** ------------------------------------------------------------------------------------------------------------- */
inline bool ParabixObjectCache::requiresCacheCleanUp() noexcept {
    if (LLVM_UNLIKELY(mStartedCacheCleanupDaemon)) {
        return false;
    }
<<<<<<< HEAD
    FileLock f(fs::path{mCachePath.c_str()});
    if (LLVM_UNLIKELY(f.locked())) {
        return true;
    }
    return false;
=======
    // if we cannot lock the pid file then an earlier process
    // must have acquired it.
    return FileLock{fs::path{mCachePath.str()}}.locked();
>>>>>>> 1e3cff95
}

/** ------------------------------------------------------------------------------------------------------------- *
 * @brief initiateCacheCleanUp
 ** ------------------------------------------------------------------------------------------------------------- */
void ParabixObjectCache::initiateCacheCleanUp() noexcept {
    if (LLVM_UNLIKELY(requiresCacheCleanUp())) {
        mStartedCacheCleanupDaemon = true;
        const auto pid = fork();
        if (pid == 0) {
            char * const cachePath = const_cast<char *>(mCachePath.c_str());
            char * args[3] = {const_cast<char *>(CACHE_JANITOR_FILE_NAME), cachePath, nullptr};
            Path janitorFileName(codegen::ProgramName);
            sys::path::remove_filename(janitorFileName);
            sys::path::append(janitorFileName, CACHE_JANITOR_FILE_NAME);
            char * const janitorPath = const_cast<char *>(janitorFileName.c_str());
            if (execvp(janitorPath, args) < 0) {
                #ifndef NDEBUG
                SmallVector<char, 1024> tmp;
                raw_svector_ostream out(tmp);
                out << "failed to exec cache cleanup deamon \"" << janitorPath << "\"";
                perror(reinterpret_cast<const char *>(out.str().bytes().begin()));
                #endif
                exit(errno);
            }
        } else if (pid < 0) {
            #ifndef NDEBUG
            perror("failed to fork cache cleanup deamon process");
            #endif
        }
    }
}

/** ------------------------------------------------------------------------------------------------------------- *
 * @brief getDefaultCachePath
 ** ------------------------------------------------------------------------------------------------------------- */
inline void getDefaultCachePath(Path & configPath) {
    // default: $HOME/.cache/parabix/
    sys::path::home_directory(configPath);
    sys::path::append(configPath, ".cache", "parabix");
}

#if 0

/** ------------------------------------------------------------------------------------------------------------- *
 * @brief getConfigPath
 ** ------------------------------------------------------------------------------------------------------------- */
inline Path getConfigPath() {
    // $HOME/.config/parabix/cache.cfg
    Path configPath;
    sys::path::home_directory(configPath);
    sys::path::append(configPath, ".config", "parabix");
    sys::fs::create_directories(configPath);
    sys::path::append(configPath, "cache.cfg");
    return configPath;
}

/** ------------------------------------------------------------------------------------------------------------- *
 * @brief loadCacheSettings
 ** ------------------------------------------------------------------------------------------------------------- */
inline size_t parseInt(const StringRef & str, const StringRef & label) {
    try {
        return lexical_cast<size_t>(str.data(), str.size());
    } catch(const bad_lexical_cast &) {
        errs() << "configuration for " << label << " must be an integer";
        exit(-1);
    }
}

#endif

/** ------------------------------------------------------------------------------------------------------------- *
 * @brief loadCacheSettings
 ** ------------------------------------------------------------------------------------------------------------- */
inline void ParabixObjectCache::loadCacheSettings() noexcept {
    getDefaultCachePath(mCachePath);
    #if 0

    const auto configPath = getConfigPath();
    auto configFile = MemoryBuffer::getFile(configPath);

    // default: $HOME/.cache/parabix/
    sys::path::home_directory(mCachePath);
    sys::path::append(mCachePath, ".cache", "parabix");
    // default: 1 week
    mCacheExpirationDelay = CACHE_ENTRY_EXPIRY_PERIOD;

    if (LLVM_UNLIKELY(!!configFile)) {
        const StringRef config = (*configFile)->getBuffer();
        #define ASCII_WHITESPACE " \f\n\r\t\v"
        #define ASCII_WHITESPACE_OR_EQUALS (ASCII_WHITESPACE "+")
        size_t nameStart = 0;
        for (;;) {

            const auto nameEnd = config.find_first_of(ASCII_WHITESPACE_OR_EQUALS, nameStart);
            if (nameEnd == StringRef::npos) break;
            const auto afterEquals = config.find_first_of('=', nameEnd) + 1;
            if (LLVM_UNLIKELY(afterEquals == StringRef::npos)) break;
            const auto valueStart = config.find_first_not_of(ASCII_WHITESPACE, afterEquals);
            if (LLVM_UNLIKELY(valueStart == StringRef::npos)) break;
            const auto valueEnd = config.find_first_of(ASCII_WHITESPACE, valueStart);
            if (LLVM_UNLIKELY(valueEnd == StringRef::npos)) break;
            const auto name = config.slice(nameStart, nameEnd);
            const auto value = config.slice(valueStart, valueEnd);

            if (name.equals_lower("cachepath")) {
                mCachePath.assign(value);
            } else if (name.equals_lower("cachedayslimit")) {
                mCacheExpirationDelay = parseInt(value, "cachedayslimit");
            }
            // get the next name start
            nameStart = config.find_first_not_of(ASCII_WHITESPACE, valueEnd + 1);
        }
    }
    #endif

    const auto err = sys::fs::create_directories(mCachePath, true);

    if (LLVM_UNLIKELY(err)) {
        std::string tmp;
        llvm::raw_string_ostream msg(tmp);
        msg << "Could not create object cache directory \""
            << mCachePath.str() << "\" with read/write permissions.\n\n"
            "Reason: " << err.message() << "\n\n"
            "Rerun " << codegen::ProgramName << " with --enable-object-cache=0";
        report_fatal_error(msg.str());
    }

}

/** ------------------------------------------------------------------------------------------------------------- *
 * @brief saveCachePath
 ** ------------------------------------------------------------------------------------------------------------- */
inline void ParabixObjectCache::saveCacheSettings() noexcept {


}

ParabixObjectCache::ParabixObjectCache() {
    loadCacheSettings();
<<<<<<< HEAD
}

/** ------------------------------------------------------------------------------------------------------------- *
+* @brief destructor
+** ------------------------------------------------------------------------------------------------------------- */
ParabixObjectCache::~ParabixObjectCache() { }
=======
    initiateCacheCleanUp();
}
>>>>>>> 1e3cff95
<|MERGE_RESOLUTION|>--- conflicted
+++ resolved
@@ -295,17 +295,9 @@
     if (LLVM_UNLIKELY(mStartedCacheCleanupDaemon)) {
         return false;
     }
-<<<<<<< HEAD
-    FileLock f(fs::path{mCachePath.c_str()});
-    if (LLVM_UNLIKELY(f.locked())) {
-        return true;
-    }
-    return false;
-=======
     // if we cannot lock the pid file then an earlier process
     // must have acquired it.
     return FileLock{fs::path{mCachePath.str()}}.locked();
->>>>>>> 1e3cff95
 }
 
 /** ------------------------------------------------------------------------------------------------------------- *
@@ -446,14 +438,10 @@
 
 ParabixObjectCache::ParabixObjectCache() {
     loadCacheSettings();
-<<<<<<< HEAD
+    initiateCacheCleanUp();
 }
 
 /** ------------------------------------------------------------------------------------------------------------- *
 +* @brief destructor
 +** ------------------------------------------------------------------------------------------------------------- */
-ParabixObjectCache::~ParabixObjectCache() { }
-=======
-    initiateCacheCleanUp();
-}
->>>>>>> 1e3cff95
+ParabixObjectCache::~ParabixObjectCache() { }