--- conflicted
+++ resolved
@@ -257,12 +257,7 @@
 class PatternKernel final : public pablo::PabloKernel {
 public:
     PatternKernel(BuilderRef b, const std::vector<std::string> & patterns, StreamSet * pat, StreamSet * E);
-<<<<<<< HEAD
-    StringRef getSignature() const {
-=======
-
     StringRef getSignature() const override {
->>>>>>> b17c35d4
         return mSignature;
     }
     bool hasSignature() const override { return true; }
