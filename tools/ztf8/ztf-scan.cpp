--- conflicted
+++ resolved
@@ -13,6 +13,12 @@
 #include <llvm/ADT/StringRef.h>
 #include <llvm/Support/raw_ostream.h>
 #include "ztf-scan.h"
+
+#if 0
+#define DEBUG_PRINT(title,value) b->CallPrintInt(title, value)
+#else
+#define DEBUG_PRINT(title,value)
+#endif
 
 using namespace kernel;
 using namespace llvm;
@@ -306,16 +312,10 @@
                        ByteDataBinding(lengthGroup.hi, byteData)
                    },
                    {}, {}, {},
-<<<<<<< HEAD
-                   {// Hash table 8 length-based tables with 256 16-byte entries each.
-                    InternalScalar{ArrayType::get(b->getInt8Ty(), hashTableSize(lengthGroup)), "hashTable"}}),
-mLengthGroup(lengthGroup) {
-=======
-                   {InternalScalar{ArrayType::get(b->getInt8Ty(), lengthGroup.hi), "pendingOutput"},
-                       // Hash table 8 length-based tables with 256 16-byte entries each.
-                       InternalScalar{ArrayType::get(b->getInt8Ty(), hashTableSize(lengthGroup)), "hashTable"}}),
+                   { // Hash table 8 length-based tables with 256 16-byte entries each.
+                     InternalScalar{ArrayType::get(b->getInt8Ty(), hashTableSize(lengthGroup)), "hashTable"}
+                   }),
 mLengthGroup(lengthGroup), mMaxHashBits(MAX_HASH_BITS) {
->>>>>>> 2caccf45
     checkLengthGroup(lengthGroup);
     setStride(std::min(b->getBitBlockWidth() * strideBlocks, SIZE_T_BITS * SIZE_T_BITS));
     if (DelayedAttribute) {
@@ -371,10 +371,9 @@
 
     // Copy all new input to the output buffer; this will be then
     // overwritten when and as necessary for decompression of ZTF codes.
-    Value * toCopy = b->CreateSub(avail, initialPos);
+    Value * toCopy = b->CreateMul(numOfStrides, sz_STRIDE);
     b->CreateMemCpy(b->getRawOutputPointer("result", initialPos), b->getRawInputPointer("byteData", initialPos), toCopy, mStride);
     Value * hashTableBasePtr = b->CreateBitCast(b->getScalarFieldPtr("hashTable"), b->getInt8PtrTy());
-    //b->CallPrintInt("hashTableBasePtr", hashTableBasePtr);
     b->CreateBr(stridePrologue);
 
     b->SetInsertPoint(stridePrologue);
@@ -415,7 +414,7 @@
     // table if there is not already an entry for that hash code.
     Value * keyWordBasePtr = b->getInputStreamBlockPtr("keyMarks", sz_ZERO, strideBlockOffset);
     keyWordBasePtr = b->CreateBitCast(keyWordBasePtr, sw.pointerTy);
-    //b->CallPrintInt("keyMask", keyMask);
+    DEBUG_PRINT("keyMask", keyMask);
     b->CreateUnlikelyCondBr(b->CreateICmpEQ(keyMask, sz_ZERO), keysDone, keyProcessingLoop);
 
     b->SetInsertPoint(keyProcessingLoop);
@@ -429,40 +428,36 @@
     Value * keyWordPos = b->CreateAdd(stridePos, b->CreateMul(keyWordIdx, sw.WIDTH));
     Value * keyMarkPosInWord = b->CreateCountForwardZeroes(theKeyWord);
     Value * keyMarkPos = b->CreateAdd(keyWordPos, keyMarkPosInWord, "keyEndPos");
-    //b->CallPrintInt("keyMarkPos", keyMarkPos);
+    DEBUG_PRINT("keyMarkPos", keyMarkPos);
     /* Determine the key length. */
     Value * const hashValue = b->CreateZExt(b->CreateLoad(b->getRawInputPointer("hashValues", keyMarkPos)), sizeTy);
     Value * keyLength = b->CreateAdd(b->CreateLShr(hashValue, sz_HASH_BITS), sz_TWO, "keyLength");
     Value * keyStartPos = b->CreateSub(keyMarkPos, b->CreateSub(keyLength, sz_ONE), "keyStartPos");
-    //b->CallPrintInt("keyLength", keyLength);
+    DEBUG_PRINT("keyLength", keyLength);
     // keyOffset for accessing the final half of an entry.
     Value * keyOffset = b->CreateSub(keyLength, sz_HALF_SYM);
-    //b->CallPrintInt("keyOffset", keyOffset);
+    DEBUG_PRINT("keyOffset", keyOffset);
     // Get the hash of this key.
     Value * keyHash = b->CreateAnd(hashValue, sz_HASH_MASK, "keyHash");
-    //b->CallPrintInt("keyHash", keyHash);
+    DEBUG_PRINT("keyHash", keyHash);
     Value * hashTablePtr = b->CreateGEP(hashTableBasePtr, b->CreateMul(b->CreateSub(keyLength, sz_MINLENGTH), sz_SUBTABLE));
     Value * tblEntryPtr = b->CreateGEP(hashTablePtr, b->CreateMul(keyHash, sz_MAXLENGTH));
     // Use two 8-byte loads to get hash and symbol values.
-    //b->CallPrintInt("tblEntryPtr", tblEntryPtr);
     Value * tblPtr1 = b->CreateBitCast(tblEntryPtr, halfSymPtrTy);
-    //b->CallPrintInt("tblPtr1", tblPtr1);
     Value * tblPtr2 = b->CreateBitCast(b->CreateGEP(tblEntryPtr, keyOffset), halfSymPtrTy);
-    //b->CallPrintInt("tblPtr2", tblPtr2);
     Value * symPtr1 = b->CreateBitCast(b->getRawInputPointer("byteData", keyStartPos), halfSymPtrTy);
-    //b->CallPrintInt("symPtr1", symPtr1);
     Value * symPtr2 = b->CreateBitCast(b->getRawInputPointer("byteData", b->CreateAdd(keyStartPos, keyOffset)), halfSymPtrTy);
-    //b->CallPrintInt("symPtr2", symPtr2);
+
     // Check to see if the hash table entry is nonzero (already assigned).
     Value * sym1 = b->CreateLoad(symPtr1);
-    //b->CallPrintInt("sym1", sym1);
+    DEBUG_PRINT("sym1", sym1);
     Value * sym2 = b->CreateLoad(symPtr2);
-    //b->CallPrintInt("sym2", sym2);
+    DEBUG_PRINT("sym2", sym2);
     Value * entry1 = b->CreateLoad(tblPtr1);
-    //b->CallPrintInt("entry1", entry1);
+    DEBUG_PRINT("entry1", entry1);
     Value * entry2 = b->CreateLoad(tblPtr2);
-    //b->CallPrintInt("entry2", entry2);
-    Value * isEmptyEntry = b->CreateICmpEQ(b->CreateOr(entry1, entry2), Constant::getNullValue(halfLengthTy));
+    DEBUG_PRINT("entry2", entry2);
+    Value * isEmptyEntry = b->CreateIsNull(b->CreateOr(entry1, entry2));
 
     b->CreateCondBr(isEmptyEntry, storeKey, nextKey);
     b->SetInsertPoint(storeKey);
@@ -499,43 +494,35 @@
     Value * theHashWord = b->CreateSelect(b->CreateICmpEQ(hashWordPhi, sz_ZERO), nextHashWord, hashWordPhi);
     Value * hashWordPos = b->CreateAdd(stridePos, b->CreateMul(hashWordIdx, sw.WIDTH));
     Value * hashPosInWord = b->CreateCountForwardZeroes(theHashWord);
-    Value * hashMarkPos = b->CreateAdd(hashWordPos, hashPosInWord, "hashMarkPos");
+    Value * hashMarkPos = b->CreateAdd(hashWordPos, hashPosInWord, "hashMarkPos");    
+    DEBUG_PRINT("hashMarkPos", hashMarkPos);
     Value * hashPfxPos = b->CreateSub(hashMarkPos, b->getSize(1));
-
     Value * const hashPfx = b->CreateZExt(b->CreateLoad(b->getRawInputPointer("byteData", hashPfxPos)), sizeTy);
-    //b->CallPrintInt("hashPfx", hashPfx);
+    DEBUG_PRINT("hashPfx", hashPfx);
     Value * const hashSfx = b->CreateZExt(b->CreateLoad(b->getRawInputPointer("byteData", hashMarkPos)), sizeTy);
-    //b->CallPrintInt("hashSfx", hashSfx);
+    DEBUG_PRINT("hashSfx", hashSfx);
     Value * symLength = b->CreateAdd(b->CreateURem(b->CreateUDiv(hashPfx, sz_TWO), sz_MAXLENGTH), sz_TWO);
-    //b->CallPrintInt("symLength", symLength);
+    DEBUG_PRINT("symLength", symLength);
     Value * hashCode = b->CreateAdd(b->CreateMul(b->CreateURem(hashPfx, sz_TWO), b->getSize(128)), hashSfx, "hashCode");
-    //b->CallPrintInt("hashCode", hashCode);
+    DEBUG_PRINT("hashCode", hashCode);
     Value * symStartPos = b->CreateSub(hashMarkPos, b->CreateSub(symLength, sz_ONE), "symStartPos");
     Value * symOffset = b->CreateSub(symLength, sz_HALF_SYM);
 
     hashTablePtr = b->CreateGEP(hashTableBasePtr, b->CreateMul(b->CreateSub(symLength, sz_MINLENGTH), sz_SUBTABLE));
-    //b->CallPrintInt("hashTablePtr", hashTablePtr);
     tblEntryPtr = b->CreateGEP(hashTablePtr, b->CreateMul(hashCode, sz_MAXLENGTH));
     // Use two 8-byte loads to get hash and symbol values.
     // b->CallPrintInt("tblEntryPtr", tblEntryPtr);
     tblPtr1 = b->CreateBitCast(tblEntryPtr, halfSymPtrTy);
-    //b->CallPrintInt("tblPtr1", tblPtr1);
     tblPtr2 = b->CreateBitCast(b->CreateGEP(tblEntryPtr, symOffset), halfSymPtrTy);
-    //b->CallPrintInt("tblPtr2", tblPtr2);
     entry1 = b->CreateLoad(tblPtr1);
-    //b->CallPrintInt("entry1", entry1);
     entry2 = b->CreateLoad(tblPtr2);
-
-    //b->CallPrintInt("symStartPos", symStartPos);
+    DEBUG_PRINT("symStartPos", symStartPos);
     symPtr1 = b->CreateBitCast(b->getRawOutputPointer("result", symStartPos), halfSymPtrTy);
-
-    //b->CallPrintInt("symOffset", symOffset);
+    DEBUG_PRINT("symOffset", symOffset);
     symPtr2 = b->CreateBitCast(b->getRawOutputPointer("result", b->CreateAdd(symStartPos, symOffset)), halfSymPtrTy);
-
-    //b->CallPrintInt("entry1", entry1);
+    DEBUG_PRINT("entry1", entry1);
     b->CreateStore(entry1, symPtr1);
-
-    //b->CallPrintInt("entry2", entry2);
+    DEBUG_PRINT("entry2", entry2);
     b->CreateStore(entry2, symPtr2);
 
     Value * dropHash = b->CreateResetLowestBit(theHashWord);
@@ -689,12 +676,10 @@
     // Get the hash of this key.
     Value * const keyPtr = b->getRawInputPointer("hashValues", keyMarkPos);
     Value * keyHash = b->CreateZExt(b->CreateLoad(keyPtr), sizeTy);
-    b->CallPrintInt("keyHash", keyHash);
-    //b->CallPrintInt("keyHash", keyHash);
+    DEBUG_PRINT("keyHash", keyHash);
     Value * tblEntryPtr = b->CreateGEP(hashTablePtr, b->CreateMul(keyHash, sz_LENGTH));
     Value * tblPtr = b->CreateBitCast(tblEntryPtr, symPtrTy);
     Value * symPtr = b->CreateBitCast(b->getRawInputPointer("byteData", b->getInt32(0), keyStartPos), symPtrTy);
-    //b->CallPrintInt("symPtr", symPtr1);
     // Check to see if the hash table entry is nonzero (already assigned).
     Value * sym = b->CreateLoad(symPtr);
     Value * entry = b->CreateLoad(tblPtr);
@@ -704,8 +689,6 @@
     // We have a new symbols that allows future occurrences of the symbol to
     // be compressed using the hash code.
     //b->CreateWriteCall(b->getInt32(STDERR_FILENO), symPtr1, keyLength);
-    //b->CallPrintInt("keyHash", keyHash);
-    //b->CallPrintInt("keyLength", keyLength);
     b->CreateStore(sym, tblPtr);
     b->CreateBr(nextKey);
 
@@ -738,11 +721,11 @@
     Value * hashPfxPos = b->CreateSub(hashMarkPos, b->getSize(1));
 
     Value * const hashPfx = b->CreateZExt(b->CreateLoad(b->getRawInputPointer("byteData", hashPfxPos)), sizeTy);
-    //b->CallPrintInt("hashPfx", hashPfx);
+    DEBUG_PRINT("hashPfx", hashPfx);
     Value * const hashSfx = b->CreateZExt(b->CreateLoad(b->getRawInputPointer("byteData", hashMarkPos)), sizeTy);
-    //b->CallPrintInt("hashSfx", hashSfx);
+    DEBUG_PRINT("hashSfx", hashSfx);
     Value * hashCode = b->CreateAdd(b->CreateMul(b->CreateURem(hashPfx, sz_TWO), b->getSize(128)), hashSfx, "hashCode");
-    //b->CallPrintInt("hashCode", hashCode);
+    DEBUG_PRINT("hashCode", hashCode);
     Value * symStartPos = b->CreateSub(hashMarkPos, sz_MAX_INDEX, "symStartPos");
 
     tblEntryPtr = b->CreateGEP(hashTablePtr, b->CreateMul(hashCode, sz_LENGTH));
