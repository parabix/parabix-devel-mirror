# Copyright (c) 2019 International Characters.
# This software is licensed to the public under the Open Software License 3.0.

# IMPORTANT:
#
# If an explicit link with LLVM is needed, link with the toolchain library indead.
# See lib/toolchain/CMakeLists.txt for more info.
#
# i.e.,
#   DO:
#       target_link_libraries(<mylib> toolchain)
#
#   DON'T:
#       target_link_libraries(<mylib> ${REQ_LLVM_LIBRARIES})

cmake_minimum_required(VERSION 2.8)
<<<<<<< HEAD
set(CMAKE_C_STANDARD_REQUIRED 11)
=======

# Require that compilers support all features of C11 and C++14.
set(CMAKE_C_STANDARD_REQUIRED ON)
set(CMAKE_C_STANDARD 11)
set(CMAKE_CXX_STANDARD_REQUIRED ON)
set(CMAKE_CXX_STANDARD 14)

>>>>>>> 395d6377
project(parabix)
enable_testing()

###   Build Options   ###

option(DISABLE_DUAL_ABI "Disable GCC Dual ABI support" OFF)
option(USE_ADDRESS_SANITIZER "Enables use of address sanitizer in debug mode if available" OFF)
option(LLVM_PATH "LLVM root directory")

# Build Artifact Configuration
set(ARTIFACT_MODE "Multiple" CACHE STRING "Build framework into a single artifact (Single) or multiple artifacts (Multiple)")
set(ARTIFACT_TYPE "Static" CACHE STRING "Build frameword as shared (Shared) or static (Static) libraries")

# Validate framework build style
set(VALID_BUILD_MODE "Single" "Multiple")
set(VALID_BUILD_TYPE "Shared" "Static")
list(FIND VALID_BUILD_MODE ${ARTIFACT_MODE} __am_index)
if(__am_index EQUAL -1)
    message(FATAL_ERROR "ARTIFACT_MODE must be either Single or Multiple")
endif()
list(FIND VALID_BUILD_TYPE ${ARTIFACT_TYPE} __at_index)
if(__at_index EQUAL -1)
    message(FATAL_ERROR "ARTIFACT_TYPE must be either Shared or Static")
endif()

# Target for single shared library
set(PARABIX_MONO_TARGET parabix)


# Ensure custom FindXYZ.cmake files are found
set(CMAKE_MODULE_PATH "${CMAKE_MODULE_PATH};${CMAKE_CURRENT_SOURCE_DIR}/cmake")

###   Versioning   ###
set(Parabix_REVISION "svn")
include(VersionFromVCS)
add_version_info_from_vcs(Parabix_REVISION)
message(STATUS "Parabix Revision: ${Parabix_REVISION}")


###   Import Dependency: LLVM   ###
if (LLVM_PATH)
find_package(LLVM REQUIRED CONFIG PATHS ${LLVM_PATH} NO_DEFAULT_PATH)
else()
find_package(LLVM REQUIRED CONFIG)
endif()
message(STATUS "Found LLVM ${LLVM_PACKAGE_VERSION} in: ${LLVM_DIR}")
set(LLVM_ALL_TARGETS X86)
llvm_map_components_to_libnames(REQ_LLVM_LIBRARIES ${LLVM_ALL_TARGETS} mcjit native IRReader Linker)
include_directories(${LLVM_INCLUDE_DIRS})
link_directories(${LLVM_LIBRARY_DIRS})
add_definitions(${LLVM_DEFINITIONS})
math(EXPR LLVM_VERSION_INTEGER "${LLVM_VERSION_MAJOR} * 10000 + ${LLVM_VERSION_MINOR} * 100 + ${LLVM_VERSION_PATCH}")
set(CMAKE_CXX_FLAGS "${CMAKE_CXX_FLAGS} -DLLVM_VERSION_INTEGER=${LLVM_VERSION_INTEGER}")
set(CMAKE_CXX_FLAGS "${CMAKE_CXX_FLAGS} -DLLVM_VERSION_major=${LLVM_VERSION_MAJOR} -DLLVM_VERSION_MINOR=${LLVM_VERSION_MINOR}")
message(STATUS "LLVM Version Integer: ${LLVM_VERSION_INTEGER}")



###   Import Dependency: Boost   ###

set(Boost_USE_STATIC_LIBS ${USE_STATIC_LIBS})
set(Boost_USE_MULTITHREADED OFF)
set(Boost_USE_STATIC_RUNTIME OFF)
find_package(Boost 1.61 REQUIRED COMPONENTS system filesystem iostreams)
message(STATUS "Found Boost_LIBRARY_DIRS: ${Boost_LIBRARY_DIRS}")
include_directories("${Boost_INCLUDE_DIRS}")
link_directories(${Boost_LIBRARY_DIRS})



###   Import Dependency: Z3   ###

find_package(Z3 REQUIRED) # libz3-dev
include_directories(${Z3_INCLUDE_DIRS})

###   Project Configuration   ###

# Use C++ 11, fail if unable to do so.
set(CMAKE_CXX_STANDARD 11)
set(CMAKE_CXX_STANDARD_REQUIRED TRUE)

# Define `CXX_STANDARD` to enable conditional compilation based on standard version.
set(CMAKE_CXX_FLAGS "${CMAKE_CXX_FLAGS} -DCXX_STANDARD=${CMAKE_CXX_STANDARD}")

# Add include directories.
include_directories(${CMAKE_CURRENT_SOURCE_DIR}/include)

# Place compiled executables in build/bin.
set(CMAKE_RUNTIME_OUTPUT_DIRECTORY ${CMAKE_CURRENT_BINARY_DIR}/bin)

# Parabix Object Cache default
set(PARABIX_OBJECT_CACHE "$ENV{HOME}/.cache/parabix/")
set(CMAKE_CXX_FLAGS "${CMAKE_CXX_FLAGS} -DPARABIX_OBJECT_CACHE='\"${PARABIX_OBJECT_CACHE}\"'")

# Use @rpath for dylibs on macOS
set(CMAKE_MACOSX_RPATH ON)

# Enable all warnings
set(CMAKE_CXX_FLAGS "${CMAKE_CXX_FLAGS} -Wall -pedantic")
if (${LLVM_PACKAGE_VERSION} VERSION_LESS "6.0")
# LLVM 5 and earlier generate many warnings about deprecated declarations; suppress these.
set(CMAKE_CXX_FLAGS "${CMAKE_CXX_FLAGS} -Wno-deprecated-declarations")
endif()

include(CheckCXXCompilerFlag)
check_cxx_compiler_flag("-fvisibility-inlines-hidden" SUPPORTS_FVISIBILITY_INLINES_HIDDEN_FLAG)
if(SUPPORTS_FVISIBILITY_INLINES_HIDDEN_FLAG)
    set(CMAKE_CXX_FLAGS "${CMAKE_CXX_FLAGS} -fvisibility-inlines-hidden")
endif()

# no pie disables the generation of position-independent executables, which is a default security feature of newer compiles
# that prevents addr2line from being able to resolve which line corresponds to the code at run time. This in turn prevents
# CreateAssert from being able to provide the compilation call stack for each JIT'ed assertion error.

UNSET(HAS_EXECINFO CACHE)
UNSET(HAS_MACH_VM_TYPES CACHE)

# Disable RunTime Type Information
if(MSVC) # using Visual Studio C++
    set(CMAKE_CXX_FLAGS "${CMAKE_CXX_FLAGS} /GR-")
else() # using Clang, GCC, Intel C++, etc
    set(CMAKE_CXX_FLAGS "${CMAKE_CXX_FLAGS} -fno-rtti")
endif()

# Disable Dual ABI support
if(DISABLE_DUAL_ABI)
    set(CMAKE_CXX_FLAGS "${CMAKE_CXX_FLAGS} -D_GLIBCXX_USE_CXX11_ABI=0")
endif()

set(CMAKE_REQUIRED_FLAGS)

# Define parabix version
set(CMAKE_CXX_FLAGS "${CMAKE_CXX_FLAGS} -DPARABIX_VERSION='\"${Parabix_REVISION}\"'")

# Use gold linker on Linux:gcc
if (${CMAKE_SYSTEM_NAME} MATCHES "Linux")
    if ("${CMAKE_CXX_COMPILER_ID}" STREQUAL "GNU")
        set(CMAKE_CXX_FLAGS "${CMAKE_CXX_FLAGS} -fuse-ld=gold")
    endif()
endif()


# Use address sanitizer if desiered
unset(HAS_ADDRESS_SANITIZER)
if (USE_ADDRESS_SANITIZER)
    #CHECK_INCLUDE_FILE_CXX("sanitizer/asan_interface.h" HAS_ADDRESS_SANITIZER)
    #if (HAS_ADDRESS_SANITIZER)
        set(CMAKE_CXX_FLAGS_DEBUG "${CMAKE_CXX_FLAGS_DEBUG} -DHAS_ADDRESS_SANITIZER -fsanitize=address")
    #endif()
endif()

###   Functions   ###

# Sets the output name for a given target.
# Naming scheme is "parabix_<target>" with any '.' replaced with a '_'
function(parabix_set_library_name NAME)
    string(REPLACE "." "_" DELIMITED_NAME ${NAME})
    string(CONCAT LIBRARY_NAME "parabix_" ${DELIMITED_NAME})
    set_target_properties(${NAME} PROPERTIES OUTPUT_NAME ${LIBRARY_NAME})
endfunction(parabix_set_library_name)

include(CMakeParseArguments)

if (CMAKE_BUILD_TYPE STREQUAL "Debug")
    include(CheckIncludeFileCXX)
    CHECK_INCLUDE_FILE_CXX(execinfo.h HAS_EXECINFO)
    if (HAS_EXECINFO)
        ###   Import Dependency: DWARF   ###
        #find_package(LibDwarf) # libelf-dev libdwarf-dev
        #if (LIBDWARF_FOUND)
        #    include_directories(${LIBDWARF_INCLUDE_DIRS})
        #    link_directories(${LIBDWARF_LIBRARIES})
            set(CMAKE_CXX_FLAGS "${CMAKE_CXX_FLAGS} -DENABLE_ASSERTION_TRACE")
        #endif()
    endif()
endif()

# Release & Debug flags

set(CMAKE_CXX_FLAGS_RELEASE "${CMAKE_CXX_FLAGS} ${CMAKE_CXX_FLAGS_RELEASE}")
set(CMAKE_CXX_FLAGS_DEBUG "${CMAKE_CXX_FLAGS} ${CMAKE_CXX_FLAGS_DEBUG} -O1 -ggdb -fvisibility=default -fno-omit-frame-pointer -fno-optimize-sibling-calls")

function(parabix_add_module)
    cmake_parse_arguments(
        ARG             # resultant argument prefix
        "USES_Z3"       # boolean args
        "NAME"          # mono-valued arguments:
                        #   NAME: target name
        "SRC;DEPS"      # multi-valued arguments:
                        #   SRC:  source file list
                        #   DEPS: target dependencies
        ${ARGN}         # arguments to parse
    )
    if(NOT ARG_NAME)
        message(FATAL_ERROR "parabix_add_module: A target name is required")
    endif()
    if(ARTIFACT_MODE STREQUAL "Single")
        foreach(SRC ${ARG_SRC})
            target_sources(${PARABIX_MONO_TARGET} PRIVATE ${CMAKE_CURRENT_SOURCE_DIR}/${SRC})
        endforeach()
    else()
        if(ARTIFACT_TYPE STREQUAL "Static")
            add_library(${ARG_NAME} STATIC ${ARG_SRC})
        else()
            add_library(${ARG_NAME} SHARED ${ARG_SRC})
        endif()
        parabix_set_library_name(${ARG_NAME})
        target_link_libraries(${ARG_NAME} ${ARG_DEPS})
        if (ARG_USES_Z3)
            target_link_libraries(${ARG_NAME} ${Z3_LIBRARIES})
        endif()
    endif()
endfunction(parabix_add_module)

function(parabix_add_executable)
    cmake_parse_arguments(
        ARG         # resultant argument prefix
        ""          # boolean args
        "NAME"      # mono-valued arguments:
                    #   NAME: target name
        "SRC;DEPS"  # multi-valued arguments:
                    #   SRC:  source file list
                    #   DEPS: target dependencies
        ${ARGN}     # arguments to parse
    )
    if(NOT ARG_NAME)
        message(FATAL_ERROR "parabix_add_executable: A target name is required")
    endif()
    add_executable(${ARG_NAME} ${ARG_SRC})
    if(ARTIFACT_MODE STREQUAL "Single")
        target_link_libraries(${ARG_NAME} ${PARABIX_MONO_TARGET})
    else()
        target_link_libraries(${ARG_NAME} ${ARG_DEPS})
    endif()
    if(ARTIFACT_MODE STREQUAL "Single")
        target_link_libraries(${ARG_NAME} ${Z3_LIBRARIES})
    endif()
endfunction(parabix_add_executable)

# Creates a pablo source target which copies pablo source files to the parabix
# cache directory.
#
# Usage: parabix_add_pablo_src(target-name source-files...)
function(parabix_add_pablo_src NAME)
    set(FILE_LIST "")
    foreach(PABLO_FILE ${ARGN})
        list(APPEND FILE_LIST "${CMAKE_CURRENT_SOURCE_DIR}/${PABLO_FILE}")
    endforeach(PABLO_FILE)

    add_custom_target(${NAME}
        COMMAND cp ${FILE_LIST} ${PARABIX_OBJECT_CACHE}
        DEPENDS ${ARGN})
endfunction(parabix_add_pablo_src)


###   Add Subdirectories   ###

if(ARTIFACT_MODE STREQUAL "Single")
    if(ARTIFACT_TYPE STREQUAL "Static")
        add_library(${PARABIX_MONO_TARGET} STATIC "")
    else()
        add_library(${PARABIX_MONO_TARGET} SHARED "")
    endif()
endif()

# Framework Libraries
add_subdirectory(lib/codegen)
add_subdirectory(lib/fileselect)
add_subdirectory(lib/grep)
add_subdirectory(lib/idisa)
add_subdirectory(lib/kernel/core)
add_subdirectory(lib/kernel/pipeline)
add_subdirectory(lib/objcache)
add_subdirectory(lib/pablo)
add_subdirectory(lib/pablo/bixnum)
add_subdirectory(lib/pablo/parse)
add_subdirectory(lib/re/adt)
add_subdirectory(lib/re/alphabet)
add_subdirectory(lib/re/analysis)
add_subdirectory(lib/re/cc)
add_subdirectory(lib/re/compile)
add_subdirectory(lib/re/parse)
add_subdirectory(lib/re/toolchain)
add_subdirectory(lib/re/transforms)
add_subdirectory(lib/re/ucd)
add_subdirectory(lib/re/unicode)
add_subdirectory(lib/testing)
add_subdirectory(lib/toolchain)
add_subdirectory(lib/unicode/core)
add_subdirectory(lib/unicode/data)
add_subdirectory(lib/unicode/utf)

# Kernel Libraries
add_subdirectory(lib/kernel/basis)
add_subdirectory(lib/kernel/io)
add_subdirectory(lib/kernel/scan)
add_subdirectory(lib/kernel/streamutils)
add_subdirectory(lib/kernel/unicode)
add_subdirectory(lib/kernel/util)

# Executables
add_subdirectory(tools/base64)
add_subdirectory(tools/editd)
add_subdirectory(tools/icgrep)
add_subdirectory(tools/idisa_test)
add_subdirectory(tools/transcoders)
add_subdirectory(tools/wc)
# add_subdirectory(tools/wc/wc-pablo)
add_subdirectory(tools/xml)
add_subdirectory(tools/ztf8)
add_subdirectory(tools/util)

# Kernel Tests
add_subdirectory(tests)

# Target definition for single library
if(ARTIFACT_MODE STREQUAL "Single")
    target_link_libraries(${PARABIX_MONO_TARGET} ${REQ_LLVM_LIBRARIES} ${Boost_LIBRARIES})
endif()


###   Test Suite   ###

set(QA_DIR ${PROJECT_SOURCE_DIR}/QA)
set(BIN_DIR ${PROJECT_BINARY_DIR}/bin)

add_test(
  NAME greptest
  WORKING_DIRECTORY ${QA_DIR}
  COMMAND python greptest.py --random_flag_count=2 --tests_per_grepcase=2 ${BIN_DIR}/icgrep)

add_test(
  NAME proptest
  WORKING_DIRECTORY ${QA_DIR}
  COMMAND python greptest.py -d ${QA_DIR} -t ${QA_DIR}/proptest.xml ${BIN_DIR}/icgrep)

if (EXISTS /usr/local/data/arwiki-20150901-pages-articles.xml)
add_test (NAME perf_test_1
  WORKING_DIRECTORY ${QA_DIR}
  COMMAND python greptest.py -d /usr/local/data/ -t ${QA_DIR}/perftest.xml ${BIN_DIR}/icgrep)
endif()

add_test(
  NAME abc_test
  WORKING_DIRECTORY ${QA_DIR}
  COMMAND ./run_abc ${BIN_DIR}/icgrep)

add_test(
  NAME u8u16_test
  WORKING_DIRECTORY ${QA_DIR}/u8u16
  COMMAND ./run_all "${BIN_DIR}/u8u16 -thread-num=2")

add_test(
  NAME u32u8_test
  WORKING_DIRECTORY ${QA_DIR}/
  COMMAND ./test_u32u8 "${BIN_DIR}/u32u8")

add_test(
    NAME editd_test
    WORKING_DIRECTORY ${QA_DIR}/editd
    COMMAND python run_all.py -e ${BIN_DIR})

add_test(
    NAME base64_test
    WORKING_DIRECTORY ${QA_DIR}/base64
    COMMAND python base64test.py ${BIN_DIR}/base64)


SET_PROPERTY(TEST proptest PROPERTY TIMEOUT 1500)
SET_PROPERTY(TEST abc_test PROPERTY TIMEOUT 100)
SET_PROPERTY(TEST u8u16_test editd_test base64_test PROPERTY TIMEOUT 40)


add_custom_target (greptest
    WORKING_DIRECTORY ${QA_DIR}
    COMMAND python greptest.py --random_flag_count=2 --tests_per_grepcase=2 "${BIN_DIR}/icgrep")

add_custom_target (proptest
    WORKING_DIRECTORY ${QA_DIR}
    COMMAND python greptest.py -d ${QA_DIR} -t ${QA_DIR}/proptest.xml "${BIN_DIR}/icgrep")

add_custom_target (u8u16_test
    WORKING_DIRECTORY ${QA_DIR}/u8u16
    COMMAND ./run_all "${BIN_DIR}/u8u16 -thread-num=2")

add_custom_target (u32u8_test
    WORKING_DIRECTORY ${QA_DIR}
    COMMAND ./test_u32u8 "${BIN_DIR}/u32u8 -EnableAsserts -VerifyIR")

add_custom_target (editd_test
    WORKING_DIRECTORY ${QA_DIR}/editd
    COMMAND python run_all.py -e ${BIN_DIR})

add_custom_target (base64_test
    WORKING_DIRECTORY ${QA_DIR}/base64
    COMMAND python base64test.py "${BIN_DIR}/base64")

add_custom_target (abc_gen
    WORKING_DIRECTORY ${QA_DIR}
    COMMAND python abc_testgen.py)

add_custom_target (abc_test
    WORKING_DIRECTORY ${QA_DIR}
    COMMAND ./run_abc "${BIN_DIR}/icgrep")

add_custom_target (check
    COMMAND ${CMAKE_CTEST_COMMAND} --output-on-failure
    DEPENDS icgrep u8u16 u32u8 base64 editd idisa_test kernel-test-suite)

add_custom_target (perf_icgrep
    COMMAND python2 perf.py icgrep
    WORKING_DIRECTORY ${PROJECT_SOURCE_DIR}/../performance
    DEPENDS icgrep)

add_custom_target (viewer
    COMMAND python2 viewer.py
    WORKING_DIRECTORY ${PROJECT_SOURCE_DIR}/../performance)

add_custom_target (text_viewer
    COMMAND python2 viewer.py -t
    WORKING_DIRECTORY ${PROJECT_SOURCE_DIR}/../performance)

add_custom_target (xml_test
    WORKING_DIRECTORY ${QA_DIR}/xml
    COMMAND python3 run_test_suite.py "${BIN_DIR}/xml")
<|MERGE_RESOLUTION|>--- conflicted
+++ resolved
@@ -14,9 +14,6 @@
 #       target_link_libraries(<mylib> ${REQ_LLVM_LIBRARIES})
 
 cmake_minimum_required(VERSION 2.8)
-<<<<<<< HEAD
-set(CMAKE_C_STANDARD_REQUIRED 11)
-=======
 
 # Require that compilers support all features of C11 and C++14.
 set(CMAKE_C_STANDARD_REQUIRED ON)
@@ -24,7 +21,6 @@
 set(CMAKE_CXX_STANDARD_REQUIRED ON)
 set(CMAKE_CXX_STANDARD 14)
 
->>>>>>> 395d6377
 project(parabix)
 enable_testing()
 
